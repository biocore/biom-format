--- conflicted
+++ resolved
@@ -3,7 +3,7 @@
 env:
   - PYTHON_VERSION=2.7 USE_H5PY=True NOSE_ARGS="--with-doctest --with-coverage"
   - PYTHON_VERSION=2.7 USE_CYTHON=True NOSE_ARGS="--with-doctest --with-coverage"
-  - PYTHON_VERSION=3.4 USE_H5PY=True 
+  - PYTHON_VERSION=3.4 USE_H5PY=True
   - PYTHON_VERSION=3.4 USE_CYTHON=True
   - PYTHON_VERSION=3.5 USE_H5PY=True
   - PYTHON_VERSION=3.5 USE_CYTHON=True
@@ -23,13 +23,8 @@
   - pip install coveralls
   - pip install -e . --no-deps
 script:
-<<<<<<< HEAD
-  - nosetests --with-doctest --with-coverage
+  - nosetests ${NOSE_ARGS}
   - flake8 biom setup.py
-=======
-  - nosetests ${NOSE_ARGS}
-  - flake8 biom setup.py scripts
->>>>>>> 783606f5
   - biom show-install-info
   - if [ ${PYTHON_VERSION} = "2.7" ]; then make -C doc html; fi
   # we can only validate the tables if we have H5PY
