--- conflicted
+++ resolved
@@ -906,37 +906,21 @@
         """table sorted by a function and provided axis"""
         # sort by samples by a function
         sort_f = sorted
-<<<<<<< HEAD
-        data_in = nparray_to_sparse(
+        data_in = nparray_to_sparse(array([[1, 2, 3, 8], [4, 5, 6, 9],
             np.array([[1, 2, 3, 8], [4, 5, 6, 9], [7, 8, 9, 11]]))
         t = Table(data_in, ['c', 'a', 'b', 'd'], [2, 1, 3])
-        exp_data = nparray_to_sparse(
+        exp_data = nparray_to_sparse(array([[2, 3, 1, 8], [5, 6, 4, 9],
             np.array([[2, 3, 1, 8], [5, 6, 4, 9], [8, 9, 7, 11]]))
-=======
-        data_in = nparray_to_sparse(array([[1, 2, 3, 8], [4, 5, 6, 9],
-                                           [7, 8, 9, 11]]))
-        t = Table(data_in, ['c', 'a', 'b', 'd'], [2, 1, 3])
-        exp_data = nparray_to_sparse(array([[2, 3, 1, 8], [5, 6, 4, 9],
-                                            [8, 9, 7, 11]]))
->>>>>>> dd5ba60c
         exp = Table(exp_data, ['a', 'b', 'c', 'd'], [2, 1, 3])
         obs = t.sort(sort_f=sort_f)
         self.assertEqual(obs, exp)
         # sort by observation ids by a function
         sort_f = sorted
-<<<<<<< HEAD
-        data_in = nparray_to_sparse(
+        data_in = nparray_to_sparse(array([[1, 2, 3, 8], [4, 5, 6, 9],
             np.array([[1, 2, 3, 8], [4, 5, 6, 9], [7, 8, 9, 11]]), float)
         t = Table(data_in, ['c', 'a', 'b', 'd'], [2, 1, 3])
-        exp_data = nparray_to_sparse(
+        exp_data = nparray_to_sparse(array([[4, 5, 6, 9], [1, 2, 3, 8],
             np.array([[4, 5, 6, 9], [1, 2, 3, 8], [7, 8, 9, 11]]), float)
-=======
-        data_in = nparray_to_sparse(array([[1, 2, 3, 8], [4, 5, 6, 9],
-                                           [7, 8, 9, 11]]), float)
-        t = Table(data_in, ['c', 'a', 'b', 'd'], [2, 1, 3])
-        exp_data = nparray_to_sparse(array([[4, 5, 6, 9], [1, 2, 3, 8],
-                                            [7, 8, 9, 11]]), float)
->>>>>>> dd5ba60c
         exp = Table(exp_data, ['c', 'a', 'b', 'd'], [1, 2, 3])
         obs = t.sort(sort_f=sort_f, axis='observation')
         self.assertEqual(obs, exp)
