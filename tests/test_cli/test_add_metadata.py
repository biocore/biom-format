#!/usr/bin/env python

# -----------------------------------------------------------------------------
# Copyright (c) 2011-2015, The BIOM Format Development Team.
#
# Distributed under the terms of the Modified BSD License.
#
# The full license is in the file COPYING.txt, distributed with this software.
# -----------------------------------------------------------------------------

import tempfile
from unittest import TestCase, main

import biom
from biom.cli.metadata_adder import _add_metadata


class TestAddMetadata(TestCase):

    def setUp(self):
        """Set up data for use in unit tests."""
<<<<<<< HEAD
        self.cmd = _add_metadata
        with tempfile.NamedTemporaryFile() as fh:
=======
        self.cmd = add_metadata
        with tempfile.NamedTemporaryFile(mode='w') as fh:
>>>>>>> 783606f5
            fh.write(biom1)
            fh.flush()
            self.biom_table1 = biom.load_table(fh.name)
        self.sample_md_lines1 = sample_md1.split('\n')
        self.obs_md_lines1 = obs_md1.split('\n')

    def test_add_sample_metadata_no_casting(self):
        """Correctly adds sample metadata without casting it."""
        # Add a subset of sample metadata to a table that doesn't have any
        # sample metadata to begin with. Don't perform any casting.
        obs = self.cmd(table=self.biom_table1,
                       sample_metadata=self.sample_md_lines1)

        self.assertEqual(obs.metadata()[obs.index('f4', 'sample')],
                         {'bar': '0.23', 'foo': '9', 'baz': 'abc;123'})
        self.assertEqual(obs.metadata()[obs.index('not16S.1', 'sample')],
                         {'bar': '-4.2', 'foo': '0', 'baz': '123;abc'})
        self.assertEqual(obs.metadata()[obs.index('f2', 'sample')], {})

    def test_add_sample_metadata_with_casting(self):
        """Correctly adds sample metadata with casting."""
        obs = self.cmd(table=self.biom_table1,
                       sample_metadata=self.sample_md_lines1,
                       sc_separated=['baz'], int_fields=['foo'],
                       float_fields=['bar'])

        self.assertEqual(obs.metadata()[obs.index('f4', 'sample')],
                         {'bar': 0.23, 'foo': 9, 'baz': ['abc', '123']})
        self.assertEqual(obs.metadata()[obs.index('not16S.1', 'sample')],
                         {'bar': -4.2, 'foo': 0, 'baz': ['123', 'abc']})
        self.assertEqual(obs.metadata()[obs.index('f2', 'sample')], {})

    def test_add_observation_metadata_no_casting(self):
        """Correctly adds observation metadata without casting it."""
        # Add observation metadata to a table that already has observation
        # metadata. Some observations won't be modified, and metadata for
        # observations that aren't in the table are included. Don't perform any
        # casting.
        obs = self.cmd(table=self.biom_table1,
                       observation_metadata=self.obs_md_lines1)

        metadata = obs.metadata(axis='observation')
        self.assertEqual(
            metadata[obs.index('None7', 'observation')],
            {'foo': '6', 'taxonomy': 'abc;123|def;456'})
        self.assertEqual(
            metadata[obs.index('879972', 'observation')],
            {'foo': '3', 'taxonomy': '123;abc|456;def'})
        self.assertEqual(
            metadata[obs.index('None8', 'observation')],
            {'taxonomy': ['k__Bacteria']})

    def test_add_observation_metadata_with_casting(self):
        """Correctly adds observation metadata with casting."""
        obs = self.cmd(table=self.biom_table1,
                       observation_metadata=self.obs_md_lines1,
                       sc_pipe_separated=['taxonomy'], int_fields=['foo'])

        metadata = obs.metadata(axis='observation')
        self.assertEqual(
            metadata[obs.index('None7', 'observation')],
            {'foo': 6, 'taxonomy': [['abc', '123'], ['def', '456']]})
        self.assertEqual(
            metadata[obs.index('879972', 'observation')],
            {'foo': 3, 'taxonomy': [['123', 'abc'], ['456', 'def']]})
        self.assertEqual(
            metadata[obs.index('None8', 'observation')],
            {'taxonomy': ['k__Bacteria']})


biom1 = ('{"id": "None","format": "Biological Observation Matrix 1.0.0","form'
         'at_url": "http://biom-format.org","type": "OTU table","generated_by'
         '": "QIIME 1.6.0-dev","date": "2013-02-09T09:30:11.550590","matrix_t'
         'ype": "sparse","matrix_element_type": "int","shape": [14, 9],"data"'
         ': [[0,0,20],[0,1,18],[0,2,18],[0,3,22],[0,4,4],[1,4,1],[2,0,1],[2,4'
         ',1],[2,5,1],[3,6,1],[4,4,1],[5,7,20],[6,4,1],[7,4,1],[7,5,1],[8,4,1'
         '],[8,6,2],[8,8,3],[9,7,2],[10,5,1],[11,4,9],[11,5,20],[11,6,1],[11,'
         '8,4],[12,4,3],[12,6,19],[12,8,15],[13,0,1],[13,1,4],[13,2,4]],"rows'
         '": [{"id": "295053", "metadata": {"taxonomy": ["k__Bacteria"]}},{"i'
         'd": "42684", "metadata": {"taxonomy": ["k__Bacteria", "p__Proteobac'
         'teria"]}},{"id": "None11", "metadata": {"taxonomy": ["Unclassified"'
         ']}},{"id": "None10", "metadata": {"taxonomy": ["Unclassified"]}},{"'
         'id": "None7", "metadata": {"taxonomy": ["Unclassified"]}},{"id": "N'
         'one6", "metadata": {"taxonomy": ["Unclassified"]}},{"id": "None5", '
         '"metadata": {"taxonomy": ["k__Bacteria"]}},{"id": "None4", "metadat'
         'a": {"taxonomy": ["Unclassified"]}},{"id": "None3", "metadata": {"t'
         'axonomy": ["k__Bacteria"]}},{"id": "None2", "metadata": {"taxonomy"'
         ': ["k__Bacteria"]}},{"id": "None1", "metadata": {"taxonomy": ["Uncl'
         'assified"]}},{"id": "879972", "metadata": {"taxonomy": ["k__Bacteri'
         'a"]}},{"id": "None9", "metadata": {"taxonomy": ["Unclassified"]}},{'
         '"id": "None8", "metadata": {"taxonomy": ["k__Bacteria"]}}],"columns'
         '": [{"id": "f2", "metadata": null},{"id": "f1", "metadata": null},{'
         '"id": "f3", "metadata": null},{"id": "f4", "metadata": null},{"id":'
         ' "p2", "metadata": null},{"id": "p1", "metadata": null},{"id": "t1"'
         ', "metadata": null},{"id": "not16S.1", "metadata": null},{"id": "t2'
         '", "metadata": null}]}')

sample_md1 = """#SampleID\tfoo\tbar\tbaz
f4\t9\t0.23\tabc;123
not16S.1\t0\t-4.2\t123;abc
"""

obs_md1 = """#OTUID\tfoo\ttaxonomy
None7\t6\tabc;123|def;456
best-observation\t8\tghi;789|jkl;101112
879972\t3\t123;abc|456;def
"""


if __name__ == "__main__":
    main()<|MERGE_RESOLUTION|>--- conflicted
+++ resolved
@@ -19,13 +19,8 @@
 
     def setUp(self):
         """Set up data for use in unit tests."""
-<<<<<<< HEAD
         self.cmd = _add_metadata
-        with tempfile.NamedTemporaryFile() as fh:
-=======
-        self.cmd = add_metadata
-        with tempfile.NamedTemporaryFile(mode='w') as fh:
->>>>>>> 783606f5
+        with tempfile.NamedTemporaryFile('w') as fh:
             fh.write(biom1)
             fh.flush()
             self.biom_table1 = biom.load_table(fh.name)
