#!/usr/bin/env python

# ----------------------------------------------------------------------------
# Copyright (c) 2011-2013, The BIOM Format Development Team.
#
# Distributed under the terms of the Modified BSD License.
#
# The full license is in the file COPYING.txt, distributed with this software.
# ----------------------------------------------------------------------------

from __future__ import division
import os
from string import maketrans
import numpy as np
from biom import __version__
from biom.exception import BiomParseException
from biom.table import table_factory, nparray_to_sparseobj, Table
from functools import partial
import json
from numpy import asarray
from scipy.sparse import csr_matrix, csc_matrix
from biom.backends.scipysparse import ScipySparseMat

__author__ = "Justin Kuczynski"
__copyright__ = "Copyright 2011-2013, The BIOM Format Development Team"
__credits__ = ["Justin Kuczynski", "Daniel McDonald", "Greg Caporaso",
               "Jose Carlos Clemente Litran", "Adam Robbins-Pianka"]
__license__ = "BSD"
__url__ = "http://biom-format.org"
__maintainer__ = "Daniel McDonald"
__email__ = "daniel.mcdonald@colorado.edu"

MATRIX_ELEMENT_TYPE = {'int': int, 'float': float, 'unicode': unicode,
                       u'int': int, u'float': float, u'unicode': unicode}

QUOTE = '"'
JSON_OPEN = set(["[", "{"])
JSON_CLOSE = set(["]", "}"])
JSON_SKIP = set([" ", "\t", "\n", ","])
JSON_START = set(
    ["0",
     "1",
     "2",
     "3",
     "4",
     "5",
     "6",
     "7",
     "8",
     "9",
     "{",
     "[",
     '"'])


def direct_parse_key(biom_str, key):
    """Returns key:value from the biom string, or ""

    This method pulls an arbitrary key/value pair out from a BIOM string
    """
    base_idx = biom_str.find('"%s":' % key)
    if base_idx == -1:
        return ""
    else:
        start_idx = base_idx + len(key) + 3  # shift over "key":

    # find the start token
    cur_idx = start_idx
    while biom_str[cur_idx] not in JSON_START:
        cur_idx += 1

    if biom_str[cur_idx] not in JSON_OPEN:
        # do we have a number?
        while biom_str[cur_idx] not in [",", "{", "}"]:
            cur_idx += 1

    else:
        # we have an object
        stack = [biom_str[cur_idx]]
        cur_idx += 1
        while stack:
            cur_char = biom_str[cur_idx]

            if cur_char == QUOTE:
                if stack[-1] == QUOTE:
                    stack.pop()
                else:
                    stack.append(cur_char)
            elif cur_char in JSON_CLOSE:
                try:
                    stack.pop()
                except IndexError:  # got an int or float?
                    cur_idx -= 1
                    break
            elif cur_char in JSON_OPEN:
                stack.append(cur_char)
            cur_idx += 1

    return biom_str[base_idx:cur_idx]


def direct_slice_data(biom_str, to_keep, axis):
    """Pull out specific slices from a BIOM string

    biom_str : JSON-formatted BIOM string
    to_keep  : indices to keep
    axis     : either 'samples' or 'observations'

    Will raise IndexError if the inices are out of bounds. Fully zerod rows
    or columns are possible and this is _not_ checked.
    """
    if axis not in ['observations', 'samples']:
        raise IndexError("Unknown axis type")

    # it would be nice if all of these lookups could be done in a single
    # traversal of biom_str, but it likely is at the cost of code complexity
    shape_kv_pair = direct_parse_key(biom_str, "shape")
    if shape_kv_pair == "":
        raise ValueError("biom_str does not appear to be in BIOM format!")

    data_fields = direct_parse_key(biom_str, "data")
    if data_fields == "":
        raise ValueError("biom_str does not appear to be in BIOM format!")

    matrix_type_kv_pair = direct_parse_key(biom_str, "matrix_type")
    if matrix_type_kv_pair == "":
        raise ValueError("biom_str does not appear to be in BIOM format!")

    # determine shape
    raw_shape = shape_kv_pair.split(':')[-1].replace("[", "").replace("]", "")
    n_rows, n_cols = map(int, raw_shape.split(","))

    # slice to just data
    data_start = data_fields.find('[') + 1
    # trim trailing ]
    data_fields = data_fields[data_start:len(data_fields) - 1]

    # bounds check
    if min(to_keep) < 0:
        raise IndexError("Observations to keep are out of bounds!")

    # more bounds check and set new shape
    new_shape = "[%d, %d]"
    if axis == 'observations':
        if max(to_keep) >= n_rows:
            raise IndexError("Observations to keep are out of bounds!")
        new_shape = new_shape % (len(to_keep), n_cols)
    elif axis == 'samples':
        if max(to_keep) >= n_cols:
            raise IndexError("Samples to keep are out of bounds!")
        new_shape = new_shape % (n_rows, len(to_keep))

    to_keep = set(to_keep)
    new_data = []

    if axis == 'observations':
        new_data = _direct_slice_data_sparse_obs(data_fields, to_keep)
    elif axis == 'samples':
        new_data = _direct_slice_data_sparse_samp(data_fields, to_keep)

    return '"data": %s, "shape": %s' % (new_data, new_shape)

STRIP_F = lambda x: x.strip("[] \n\t")


def _remap_axis_sparse_obs(rcv, lookup):
    """Remap a sparse observation axis"""
    row, col, value = map(STRIP_F, rcv.split(','))
    return "%s,%s,%s" % (lookup[row], col, value)


def _remap_axis_sparse_samp(rcv, lookup):
    """Remap a sparse sample axis"""
    row, col, value = map(STRIP_F, rcv.split(','))
    return "%s,%s,%s" % (row, lookup[col], value)


def _direct_slice_data_sparse_obs(data, to_keep):
    """slice observations from data

    data : raw data string from a biom file
    to_keep : rows to keep
    """
    # interogate all the datas
    new_data = []
    remap_lookup = dict([(str(v), i) for i, v in enumerate(sorted(to_keep))])
    for rcv in data.split('],'):
        r, c, v = STRIP_F(rcv).split(',')
        if r in remap_lookup:
            new_data.append(_remap_axis_sparse_obs(rcv, remap_lookup))
    return '[[%s]]' % '],['.join(new_data)


def _direct_slice_data_sparse_samp(data, to_keep):
    """slice samples from data

    data : raw data string from a biom file
    to_keep : columns to keep
    """
    # could do sparse obs/samp in one forloop, but then theres the
    # expense of the additional if-statement in the loop
    new_data = []
    remap_lookup = dict([(str(v), i) for i, v in enumerate(sorted(to_keep))])
    for rcv in data.split('],'):
        r, c, v = rcv.split(',')
        if c in remap_lookup:
            new_data.append(_remap_axis_sparse_samp(rcv, remap_lookup))
    return '[[%s]]' % '],['.join(new_data)


def get_axis_indices(biom_str, to_keep, axis):
    """Returns the indices for the associated ids to keep

    biom_str : a BIOM formatted JSON string
    to_keep  : a list of IDs to get indices for
    axis     : either 'samples' or 'observations'

    Raises KeyError if unknown key is specified
    """
    to_keep = set(to_keep)
    if axis == 'observations':
        axis_key = 'rows'
        axis_data = direct_parse_key(biom_str, axis_key)
    elif axis == "samples":
        axis_key = 'columns'
        axis_data = direct_parse_key(biom_str, axis_key)
    else:
        raise ValueError("Unknown axis!")

    if axis_data == "":
        raise ValueError("biom_str does not appear to be in BIOM format!")

    axis_data = json.loads("{%s}" % axis_data)

    all_ids = set([v['id'] for v in axis_data[axis_key]])
    if not to_keep.issubset(all_ids):
        raise KeyError("Not all of the to_keep ids are in biom_str!")

    idxs = [i for i, v in enumerate(axis_data[axis_key]) if v['id'] in to_keep]
    idxs_lookup = set(idxs)

    subset = {axis_key: []}
    for i, v in enumerate(axis_data[axis_key]):
        if i in idxs_lookup:
            subset[axis_key].append(v)

    return idxs, json.dumps(subset)[1:-1]  # trim off { and }


<<<<<<< HEAD
def parse_biom_table(fp, samples=None, observations=None):
    if samples is not None and observations is not None:
        raise BiomParseException("Could not subset based on samples and "
                                 "observations at the same time. Specify only "
                                 "a list of samples OR a list of observations,"
                                 " but not both.")
=======
def parse_biom_table(fp, input_is_dense=False):
>>>>>>> 7796e53b
    try:
        return Table.from_hdf5(fp, samples=samples, observations=observations)
    except:
        pass

    if samples is not None or observations is not None:
        raise BiomParseException("Could not subset on a json biom table. It is"
                                 " only supported on HDF5 biom tables.")

    if hasattr(fp, 'read'):
        return parse_biom_table_json(json.load(fp),
                                     input_is_dense=input_is_dense)
    elif isinstance(fp, list):
        return parse_biom_table_json(json.loads(''.join(fp)),
                                     input_is_dense=input_is_dense)
    else:
        return parse_biom_table_json(json.loads(fp),
                                     input_is_dense=input_is_dense)


def parse_biom_table_json(json_table, data_pump=None, input_is_dense=False):
    """Parse a biom otu table type"""
    sample_ids = [col['id'] for col in json_table['columns']]
    sample_metadata = [col['metadata'] for col in json_table['columns']]
    obs_ids = [row['id'] for row in json_table['rows']]
    obs_metadata = [row['metadata'] for row in json_table['rows']]
    dtype = MATRIX_ELEMENT_TYPE[json_table['matrix_element_type']]

    if data_pump is None:
        table_obj = table_factory(json_table['data'], sample_ids, obs_ids,
                                  sample_metadata, obs_metadata,
                                  shape=json_table['shape'],
                                  dtype=dtype, input_is_dense=input_is_dense)
    else:
        table_obj = table_factory(data_pump, sample_ids, obs_ids,
                                  sample_metadata, obs_metadata,
                                  shape=json_table['shape'],
                                  dtype=dtype, input_is_dense=input_is_dense)

    return table_obj


def sc_pipe_separated(x):
    complex_metadata = []
    for y in x.split('|'):
        simple_metadata = []
        for e in y.split(';'):
            simple_metadata.append(e.strip())
        complex_metadata.append(simple_metadata)
    return complex_metadata


def parse_classic_table_to_rich_table(lines, sample_mapping, obs_mapping,
                                      process_func, **kwargs):
    """Parses an table (tab delimited) (observation x sample)

    sample_mapping : can be None or {'sample_id':something}
    obs_mapping : can be none or {'observation_id':something}
    """
    sample_ids, obs_ids, data, t_md, t_md_name = parse_classic_table(lines,
                                                                     **kwargs)

    # if we have it, keep it
    if t_md is None:
        obs_metadata = None
    else:
        obs_metadata = [{t_md_name: process_func(v)} for v in t_md]

    if sample_mapping is None:
        sample_metadata = None
    else:
        sample_metadata = [sample_mapping[sample_id]
                           for sample_id in sample_ids]

    # will override any metadata from parsed table
    if obs_mapping is not None:
        obs_metadata = [obs_mapping[obs_id] for obs_id in obs_ids]

    data = nparray_to_sparseobj(data)

    return table_factory(data, sample_ids, obs_ids, sample_metadata,
                         obs_metadata)


def parse_classic_table(lines, delim='\t', dtype=float, header_mark=None,
                        md_parse=None):
    """Parse a classic table into (sample_ids, obs_ids, data, metadata, name)

    If the last column does not appear to be numeric, interpret it as
    observation metadata, otherwise None.

    md_name is the column name for the last column if non-numeric

    NOTE: this is intended to be close to how QIIME classic OTU tables are
    parsed with the exception of the additional md_name field

    This function is ported from QIIME (http://www.qiime.org), previously named
    parse_classic_otu_table. QIIME is a GPL project, but we obtained permission
    from the authors of this function to port it to the BIOM Format project
    (and keep it under BIOM's BSD license).
    """
    if not isinstance(lines, list):
        try:
            lines = lines.readlines()
        except AttributeError:
            raise BiomParseException(
                "Input needs to support readlines or be indexable")

    # find header, the first line that is not empty and does not start with a #
    for idx, l in enumerate(lines):
        if not l.strip():
            continue
        if not l.startswith('#'):
            break
        if header_mark and l.startswith(header_mark):
            break

    if idx == 0:
        data_start = 1
        header = lines[0].strip().split(delim)[1:]
    else:
        if header_mark is not None:
            data_start = idx + 1
            header = lines[idx].strip().split(delim)[1:]
        else:
            data_start = idx
            header = lines[idx - 1].strip().split(delim)[1:]

    # attempt to determine if the last column is non-numeric, ie, metadata
    first_values = lines[data_start].strip().split(delim)
    last_value = first_values[-1]
    last_column_is_numeric = True

    if '.' in last_value:
        try:
            float(last_value)
        except ValueError:
            last_column_is_numeric = False
    else:
        try:
            int(last_value)
        except ValueError:
            last_column_is_numeric = False

    # determine sample ids
    if last_column_is_numeric:
        md_name = None
        metadata = None
        samp_ids = header[:]
    else:
        md_name = header[-1]
        metadata = []
        samp_ids = header[:-1]

    data = []
    obs_ids = []
    for line in lines[data_start:]:
        line = line.strip()
        if not line:
            continue
        if line.startswith('#'):
            continue

        fields = line.strip().split(delim)
        obs_ids.append(fields[0])

        if last_column_is_numeric:
            values = map(dtype, fields[1:])
        else:
            values = map(dtype, fields[1:-1])

            if md_parse is not None:
                metadata.append(md_parse(fields[-1]))
            else:
                metadata.append(fields[-1])

        data.append(values)

    return samp_ids, obs_ids, asarray(data), metadata, md_name


class MetadataMap(dict):

    @classmethod
    def from_file(cls, lines, strip_quotes=True, suppress_stripping=False,
                  header=None, process_fns=None):
        """Parse mapping file that relates samples or observations to metadata.

        Format: header line with fields
                optionally other comment lines starting with #
                tab-delimited fields

        process_fns: a dictionary of functions to apply to metadata categories.
         the keys should be the column headings, and the values should be
         functions which take a single value. For example, if the values in a
         column called "taxonomy" should be split on semi-colons before being
         added as metadata, and all other columns should be left as-is,
         process_fns should be:
          {'taxonomy': lambda x: x.split(';')}

        Assumes the first column in the mapping file is the id.

        This method is ported from QIIME (http://www.qiime.org), previously
        named parse_mapping_file/parse_mapping_file_to_dict. QIIME is a GPL
        project, but we obtained permission from the authors of this method
        to port it to the BIOM Format project (and keep it under BIOM's BSD
        license).
        """
        if hasattr(lines, "upper"):
            # Try opening if a string was passed
            try:
                lines = open(lines, 'U')
            except IOError:
                raise BiomParseException("A string was passed that doesn't "
                                         "refer to an accessible filepath.")

        if strip_quotes:
            if suppress_stripping:
                # remove quotes but not spaces
                strip_f = lambda x: x.replace('"', '')
            else:
                # remove quotes and spaces
                strip_f = lambda x: x.replace('"', '').strip()
        else:
            if suppress_stripping:
                # don't remove quotes or spaces
                strip_f = lambda x: x
            else:
                # remove spaces but not quotes
                strip_f = lambda x: x.strip()

        # if the user didn't provide process functions, initialize as
        # an empty dict
        if process_fns is None:
            process_fns = {}

        # Create lists to store the results
        mapping_data = []
        header = header or []
        comments = []

        # Begin iterating over lines
        for line in lines:
            line = strip_f(line)
            if not line or (suppress_stripping and not line.strip()):
                # skip blank lines when not stripping lines
                continue

            if line.startswith('#'):
                line = line[1:]
                if not header:
                    header = line.strip().split('\t')
                else:
                    comments.append(line)
            else:
                # Will add empty string to empty fields
                tmp_line = map(strip_f, line.split('\t'))
                if len(tmp_line) < len(header):
                    tmp_line.extend([''] * (len(header) - len(tmp_line)))
                mapping_data.append(tmp_line)

        if not header:
            raise BiomParseException("No header line was found in mapping "
                                     "file.")
        if not mapping_data:
            raise BiomParseException("No data found in mapping file.")

        first_col = [i[0] for i in mapping_data]
        if len(first_col) != len(set(first_col)):
            raise BiomParseException("First column values are not unique! "
                                     "Cannot be ids.")

        mapping = {}
        for vals in mapping_data:
            current_d = {}
            for k, v in zip(header[1:], vals[1:]):
                try:
                    current_d[k] = process_fns[k](v)
                except KeyError:
                    current_d[k] = v
            mapping[vals[0]] = current_d

        return cls(mapping)

    def __init__(self, mapping):
        """Accepts dictionary mapping IDs to metadata.

        ``mapping`` should be a dictionary mapping an ID to a dictionary of
        metadata. For example:

        {'Sample1': {'Treatment': 'Fast'}, 'Sample2': {'Treatment': 'Control'}}
        """
        super(MetadataMap, self).__init__(mapping)


def generatedby():
    """Returns a generated by string"""
    return 'BIOM-Format %s' % __version__


def convert_table_to_biom(table_f, sample_mapping, obs_mapping,
                          process_func, **kwargs):
    """Convert a contigency table to a biom table

    sample_mapping : dict of {'sample_id':metadata} or None
    obs_mapping : dict of {'obs_id':metadata} or None
    process_func: a function to transform observation metadata
    dtype : type of table data
    """
    otu_table = parse_classic_table_to_rich_table(table_f, sample_mapping,
                                                  obs_mapping, process_func,
                                                  **kwargs)
    return otu_table.get_biom_format_json_string(generatedby())


def biom_meta_to_string(metadata, replace_str=':'):
    """Determine which format the metadata is and then convert to a string"""

    # Note that since ';' and '|' are used as seperators we must replace them
    # if they exist

    # metadata is just a string (not a list)
    if isinstance(metadata, str) or isinstance(metadata, unicode):
        return metadata.replace(';', replace_str)
    elif isinstance(metadata, list):
        transtab = maketrans(';|', ''.join([replace_str, replace_str]))
        # metadata is list of lists
        if isinstance(metadata[0], list):
            new_metadata = []
            for x in metadata:
                # replace erroneus delimiters
                values = [y.strip().trans(transtab) for y in x]
                new_metadata.append("; ".join(values))
            return "|".join(new_metadata)

        # metadata is list (of strings)
        else:
            return (
                "; ".join(x.replace(';', replace_str).strip()
                          for x in metadata)
            )


def convert_biom_to_table(biom_f, header_key=None, header_value=None,
                          md_format=None):
    """Convert a biom table to a contigency table"""
    table = parse_biom_table(biom_f)
    if md_format is None:
        md_format = biom_meta_to_string

    if table.observation_metadata is None:
        return table.delimited_self()

    if header_key in table.observation_metadata[0]:
        return table.delimited_self(header_key=header_key,
                                    header_value=header_value,
                                    metadata_formatter=md_format)
    else:
        return table.delimited_self()<|MERGE_RESOLUTION|>--- conflicted
+++ resolved
@@ -247,16 +247,13 @@
     return idxs, json.dumps(subset)[1:-1]  # trim off { and }
 
 
-<<<<<<< HEAD
-def parse_biom_table(fp, samples=None, observations=None):
+def parse_biom_table(fp, samples=None, observations=None,
+                     input_is_dense=False):
     if samples is not None and observations is not None:
         raise BiomParseException("Could not subset based on samples and "
                                  "observations at the same time. Specify only "
                                  "a list of samples OR a list of observations,"
                                  " but not both.")
-=======
-def parse_biom_table(fp, input_is_dense=False):
->>>>>>> 7796e53b
     try:
         return Table.from_hdf5(fp, samples=samples, observations=observations)
     except:
