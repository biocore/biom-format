# ----------------------------------------------------------------------------
# Copyright (c) 2011-2017, The BIOM Format Development Team.
#
# Distributed under the terms of the Modified BSD License.
#
# The full license is in the file COPYING.txt, distributed with this software.
# ----------------------------------------------------------------------------

import os
from json import loads
from tempfile import NamedTemporaryFile
from unittest import TestCase, main
from io import StringIO
<<<<<<< HEAD
from datetime import datetime
=======
import warnings
>>>>>>> 9fe62d04

import numpy.testing as npt
import numpy as np
from scipy.sparse import lil_matrix, csr_matrix, csc_matrix
import scipy.sparse
import pandas.testing as pdt
import pandas as pd
import pytest

from biom import example_table, load_table, concat
from biom.exception import (UnknownAxisError, UnknownIDError, TableException,
                            DisjointIDError)
from biom.util import unzip, HAVE_H5PY, H5PY_VLEN_STR
from biom.table import (Table, prefer_self, index_list, list_nparray_to_sparse,
                        list_dict_to_sparse, dict_to_sparse,
                        coo_arrays_to_sparse, list_list_to_sparse,
                        nparray_to_sparse, list_sparse_to_sparse,
                        _identify_bad_value, general_parser)
from biom.parse import parse_biom_table
from biom.err import errstate

np.random.seed(1234)

if HAVE_H5PY:
    import h5py

try:
    import anndata
    anndata.__version__
    HAVE_ANNDATA = True
except ImportError:
    HAVE_ANNDATA = False

try:
    import skbio
    HAVE_SKBIO = True
except ImportError:
    HAVE_SKBIO = False

__author__ = "Daniel McDonald"
__copyright__ = "Copyright 2011-2017, The BIOM Format Development Team"
__credits__ = ["Daniel McDonald", "Jai Ram Rideout", "Justin Kuczynski",
               "Greg Caporaso", "Jose Clemente", "Adam Robbins-Pianka",
               "Joshua Shorenstein", "Jose Antonio Navas Molina",
               "Jorge Canardo Alastuey", "Steven Brown"]
__license__ = "BSD"
__url__ = "http://biom-format.org"
__maintainer__ = "Daniel McDonald"
__email__ = "daniel.mcdonald@colorado.edu"


class SupportTests(TestCase):

    def test_head(self):
        # example table is 2 x 3, so no change in contained data
        exp = example_table
        obs = example_table.head()
        self.assertIsNot(obs, exp)
        self.assertEqual(obs, exp)

    def test_head_bounded(self):
        obs = example_table.head(1)
        exp = Table(np.array([[0., 1., 2.]]), ['O1'], ['S1', 'S2', 'S3'],
                    [{'taxonomy': ['Bacteria', 'Firmicutes']}],
                    [{'environment': 'A'}, {'environment': 'B'},
                     {'environment': 'A'}])

        self.assertEqual(obs, exp)

        obs = example_table.head(m=2)
        exp = Table(np.array([[0., 1.], [3., 4.]]), ['O1', 'O2'], ['S1', 'S2'],
                    [{'taxonomy': ['Bacteria', 'Firmicutes']},
                     {'taxonomy': ['Bacteria', 'Bacteroidetes']}],
                    [{'environment': 'A'}, {'environment': 'B'}])
        self.assertEqual(obs, exp)

    def test_head_overstep(self):
        # silently works
        exp = example_table
        obs = example_table.head(10000)
        self.assertIsNot(obs, exp)
        self.assertEqual(obs, exp)

    def test_head_zero_or_neg(self):
        with self.assertRaises(IndexError):
            example_table.head(0)

        with self.assertRaises(IndexError):
            example_table.head(-1)

        with self.assertRaises(IndexError):
            example_table.head(m=0)

        with self.assertRaises(IndexError):
            example_table.head(m=-1)

        with self.assertRaises(IndexError):
            example_table.head(0, 5)

        with self.assertRaises(IndexError):
            example_table.head(5, 0)

    def test_remove_empty_sample(self):
        wrn = "Changing the sparsity structure of a csr_matrix is expensive. lil_matrix is more efficient."  # noqa
        with warnings.catch_warnings():
            warnings.filterwarnings("ignore", message=wrn)
            t = example_table.copy()
            t._data[:, 0] = 0
            t.remove_empty()
            exp = example_table.filter({'S2', 'S3'}, inplace=False)
            self.assertEqual(t, exp)

    def test_remove_empty_obs(self):
        wrn = "Changing the sparsity structure of a csr_matrix is expensive. lil_matrix is more efficient."  # noqa
        with warnings.catch_warnings():
            warnings.filterwarnings("ignore", message=wrn)
            t = example_table.copy()
            t._data[0, :] = 0
            t.remove_empty()
            exp = example_table.filter({'O2', }, axis='observation',
                                       inplace=False)
            self.assertEqual(t, exp)

    def test_remove_empty_both(self):
        wrn = "Changing the sparsity structure of a csr_matrix is expensive. lil_matrix is more efficient."  # noqa
        with warnings.catch_warnings():
            warnings.filterwarnings("ignore", message=wrn)
            t = example_table.copy()
            t._data[:, 0] = 0
            t._data[0, :] = 0
            obs_base = t.copy()

            obs = obs_base.remove_empty(inplace=False)
            exp = example_table.filter({'S2', 'S3'}, inplace=False)
            exp = exp.filter({'O2', }, axis='observation', inplace=False)
            self.assertEqual(obs, exp)

    def test_remove_empty_identity(self):
        obs = example_table.copy()
        obs.remove_empty()
        exp = example_table.copy()
        self.assertEqual(obs, exp)

    def test_concat_table_type(self):
        table1 = example_table.copy()
        table1.type = 'foo'
        table2 = example_table.copy()
        table2.update_ids({'S1': 'S4', 'S2': 'S5', 'S3': 'S6'})

        exp = Table(np.array([[0, 1, 2, 0, 1, 2],
                              [3, 4, 5, 3, 4, 5]]),
                    ['O1', 'O2'],
                    ['S1', 'S2', 'S3', 'S4', 'S5', 'S6'],
                    example_table.metadata(axis='observation'),
                    list(example_table.metadata()) * 2,
                    type='foo')
        obs = table1.concat([table2, ], axis='sample')
        self.assertEqual(obs, exp)

    def test_concat_single_table_nonlist(self):
        table2 = example_table.copy()
        table2.update_ids({'S1': 'S4', 'S2': 'S5', 'S3': 'S6'})

        exp = Table(np.array([[0, 1, 2, 0, 1, 2],
                              [3, 4, 5, 3, 4, 5]]),
                    ['O1', 'O2'],
                    ['S1', 'S2', 'S3', 'S4', 'S5', 'S6'],
                    example_table.metadata(axis='observation'),
                    list(example_table.metadata()) * 2)
        obs = example_table.concat(table2, axis='sample')
        self.assertEqual(obs, exp)

    def test_concat_empty(self):
        exp = example_table.copy()
        obs = example_table.concat([])
        self.assertEqual(obs, exp)

    def test_concat_wrapper(self):
        table2 = example_table.copy()
        table2.update_ids({'S1': 'S4', 'S2': 'S5', 'S3': 'S6'})

        exp = Table(np.array([[0, 1, 2, 0, 1, 2],
                              [3, 4, 5, 3, 4, 5]]),
                    ['O1', 'O2'],
                    ['S1', 'S2', 'S3', 'S4', 'S5', 'S6'],
                    example_table.metadata(axis='observation'),
                    list(example_table.metadata()) * 2)
        obs = concat([example_table, table2], axis='sample')
        self.assertEqual(obs, exp)

    def test_concat_samples(self):
        table2 = example_table.copy()
        table2.update_ids({'S1': 'S4', 'S2': 'S5', 'S3': 'S6'})

        exp = Table(np.array([[0, 1, 2, 0, 1, 2],
                              [3, 4, 5, 3, 4, 5]]),
                    ['O1', 'O2'],
                    ['S1', 'S2', 'S3', 'S4', 'S5', 'S6'],
                    example_table.metadata(axis='observation'),
                    list(example_table.metadata()) * 2)
        obs = example_table.concat([table2, ], axis='sample')
        self.assertEqual(obs, exp)

    def test_concat_observations(self):
        table2 = example_table.copy()
        table2.update_ids({'O1': 'O3', 'O2': 'O4'}, axis='observation')

        exp = Table(np.array([[0, 1, 2],
                              [3, 4, 5],
                              [0, 1, 2],
                              [3, 4, 5]]),
                    ['O1', 'O2', 'O3', 'O4'],
                    ['S1', 'S2', 'S3'],
                    list(example_table.metadata(axis='observation')) * 2,
                    example_table.metadata())
        obs = example_table.concat([table2, ], axis='observation')
        self.assertEqual(obs, exp)

    def test_concat_multiple(self):
        table2 = example_table.copy()
        table2.update_ids({'O1': 'O3', 'O2': 'O4'}, axis='observation')
        table3 = example_table.copy()
        table3.update_ids({'O1': 'O5', 'O2': 'O6'}, axis='observation')

        exp = Table(np.array([[0, 1, 2],
                              [3, 4, 5],
                              [0, 1, 2],
                              [3, 4, 5],
                              [0, 1, 2],
                              [3, 4, 5]]),
                    ['O1', 'O2', 'O3', 'O4', 'O5', 'O6'],
                    ['S1', 'S2', 'S3'],
                    list(example_table.metadata(axis='observation')) * 3,
                    example_table.metadata())
        obs = example_table.concat([table2, table3], axis='observation')
        self.assertEqual(obs, exp)

    def test_concat_different_order(self):
        table2 = example_table.sort_order(['S3', 'S2', 'S1'])
        table2.update_ids({'S1': 'S4', 'S2': 'S5', 'S3': 'S6'})
        table2 = table2.sort_order(['O2', 'O1'], axis='observation')
        table3 = example_table.sort_order(['S2', 'S1', 'S3'])
        table3.update_ids({'S1': 'S7', 'S2': 'S8', 'S3': 'S9'})

        exp = Table(np.array([[0, 1, 2, 2, 1, 0, 1, 0, 2],
                              [3, 4, 5, 5, 4, 3, 4, 3, 5]]),
                    ['O1', 'O2'],
                    ['S1', 'S2', 'S3', 'S6', 'S5', 'S4', 'S8', 'S7', 'S9'],
                    example_table.metadata(axis='observation'),
                    list(example_table.metadata()) +
                    list(table2.metadata()) +
                    list(table3.metadata()))
        obs = example_table.concat([table2, table3], axis='sample')
        self.assertEqual(obs, exp)

    def test_concat_pad_on_subset(self):
        table2 = example_table.copy()
        table2.update_ids({'O2': 'O3'}, axis='observation', strict=False)
        table2.update_ids({'S1': 'S4', 'S2': 'S5', 'S3': 'S6'})
        exp_obs_md = list(example_table.metadata(axis='observation'))
        exp_obs_md.append(example_table.metadata('O2', axis='observation'))

        exp = Table(np.array([[0, 1, 2, 0, 1, 2],
                              [3, 4, 5, 0, 0, 0],
                              [0, 0, 0, 3, 4, 5]]),
                    ['O1', 'O2', 'O3'],
                    ['S1', 'S2', 'S3', 'S4', 'S5', 'S6'],
                    exp_obs_md,
                    list(example_table.metadata()) * 2)

        obs = example_table.concat([table2, ], axis='sample')
        self.assertEqual(obs, exp)

    def test_concat_no_metadata_bug(self):
        table1 = example_table.copy()
        table1._sample_metadata = None
        table1._observation_metadata = None
        table2 = example_table.copy()
        table2._sample_metadata = None
        table2._observation_metadata = None
        table2.update_ids({'O2': 'O3'}, axis='observation', strict=False)
        table2.update_ids({'S1': 'S4', 'S2': 'S5', 'S3': 'S6'})

        exp = Table(np.array([[0, 1, 2, 0, 1, 2],
                              [3, 4, 5, 0, 0, 0],
                              [0, 0, 0, 3, 4, 5]]),
                    ['O1', 'O2', 'O3'],
                    ['S1', 'S2', 'S3', 'S4', 'S5', 'S6'])

        obs = table1.concat([table2, ], axis='sample')
        self.assertEqual(obs, exp)

    def test_concat_raise_overlap(self):
        with self.assertRaises(DisjointIDError):
            example_table.concat([example_table])

        with self.assertRaises(DisjointIDError):
            example_table.concat([example_table], axis='observation')

    def test_align_to_no_overlap(self):
        a = Table(np.array([[0, 1], [2, 3]]), ['a', 'b'], ['c', 'd'])
        b = Table(np.array([[0, 1], [2, 3]]), ['w', 'x'], ['y', 'z'])

        with self.assertRaises(DisjointIDError):
            a.align_to(b)

    def test_align_to_overlap_observation(self):
        a = Table(np.array([[0, 1], [2, 3]]), ['a', 'b'], ['c', 'd'])
        b = Table(np.array([[0, 1], [2, 3]]), ['b', 'a'], ['y', 'z'])
        exp = Table(np.array([[2, 3], [0, 1]]), ['a', 'b'], ['y', 'z'])
        obs = b.align_to(a, axis='observation')
        self.assertEqual(obs, exp)

    def test_align_to_overlap_observation_no_overlap(self):
        a = Table(np.array([[0, 1], [2, 3]]), ['a', 'b'], ['c', 'd'])
        b = Table(np.array([[0, 1], [2, 3]]), ['x', 'y'], ['y', 'z'])
        with self.assertRaises(DisjointIDError):
            b.align_to(a, axis='observation')

    def test_align_to_overlap_sample_no_overlap(self):
        a = Table(np.array([[0, 1], [2, 3]]), ['a', 'b'], ['c', 'd'])
        b = Table(np.array([[0, 1], [2, 3]]), ['b', 'a'], ['y', 'z'])
        with self.assertRaises(DisjointIDError):
            b.align_to(a, axis='sample')

    def test_align_to_overlap_both_no_overlap(self):
        a = Table(np.array([[0, 1], [2, 3]]), ['a', 'b'], ['c', 'd'])
        b = Table(np.array([[0, 1], [2, 3]]), ['b', 'a'], ['y', 'z'])
        with self.assertRaises(DisjointIDError):
            # should fail if one axis doesn't overlap
            b.align_to(a, axis='both')

    def test_align_to_overlap_autodetect_observation(self):
        a = Table(np.array([[0, 1], [2, 3]]), ['a', 'b'], ['c', 'd'])
        b = Table(np.array([[0, 1], [2, 3]]), ['b', 'a'], ['y', 'z'])
        exp = Table(np.array([[2, 3], [0, 1]]), ['a', 'b'], ['y', 'z'])
        obs = b.align_to(a)
        self.assertEqual(obs, exp)

    def test_align_to_overlap_sample(self):
        a = Table(np.array([[0, 1], [2, 3]]), ['a', 'b'], ['c', 'd'])
        b = Table(np.array([[0, 1], [2, 3]]), ['a', 'b'], ['d', 'c'])
        exp = Table(np.array([[1, 0], [3, 2]]), ['a', 'b'], ['c', 'd'])
        obs = b.align_to(a, axis='sample')
        self.assertEqual(obs, exp)

    def test_align_to_overlap_autodetect_sample(self):
        a = Table(np.array([[0, 1], [2, 3]]), ['a', 'b'], ['c', 'd'])
        b = Table(np.array([[0, 1], [2, 3]]), ['a', 'b'], ['d', 'c'])
        exp = Table(np.array([[1, 0], [3, 2]]), ['a', 'b'], ['c', 'd'])
        obs = b.align_to(a)
        self.assertEqual(obs, exp)

    def test_align_to_overlap_both(self):
        a = Table(np.array([[0, 1], [2, 3]]), ['a', 'b'], ['c', 'd'])
        b = Table(np.array([[0, 1], [2, 3]]), ['b', 'a'], ['d', 'c'])
        exp = Table(np.array([[3, 2], [1, 0]]), ['a', 'b'], ['c', 'd'])
        obs = b.align_to(a, axis='both')
        self.assertEqual(obs, exp)

    def test_align_to_overlap_autodetect_both(self):
        a = Table(np.array([[0, 1], [2, 3]]), ['a', 'b'], ['c', 'd'])
        b = Table(np.array([[0, 1], [2, 3]]), ['b', 'a'], ['d', 'c'])
        exp = Table(np.array([[3, 2], [1, 0]]), ['a', 'b'], ['c', 'd'])
        obs = b.align_to(a)
        self.assertEqual(obs, exp)

    def test_align_to_overlap_autodetect_vary_values(self):
        a = Table(np.array([[0, 1], [2, 3]]), ['a', 'b'], ['c', 'd'])
        b = Table(np.array([[10, 11], [12, 13]]), ['b', 'a'], ['d', 'c'])
        exp = Table(np.array([[13, 12], [11, 10]]), ['a', 'b'], ['c', 'd'])
        obs = b.align_to(a)
        self.assertEqual(obs, exp)

    def test_table_sparse_nparray(self):
        """beat the table sparsely to death"""
        # nparray test
        samp_ids = ['1', '2', '3', '4']
        obs_ids = ['a', 'b', 'c']
        nparray = np.array([[1, 2, 3, 4], [-1, 6, 7, 8], [9, 10, 11, 12]])
        data = nparray_to_sparse(
            np.array([[1, 2, 3, 4], [-1, 6, 7, 8], [9, 10, 11, 12]]))
        exp = Table(data, obs_ids, samp_ids)
        obs = Table(nparray, obs_ids, samp_ids)
        self.assertEqual(obs, exp)

    def test_table_sparse_list_nparray(self):
        """beat the table sparsely to death"""
        # list of nparray test
        samp_ids = ['1', '2', '3', '4']
        obs_ids = ['a', 'b', 'c']
        list_np = [np.array([1, 2, 3, 4]), np.array([5, 6, 7, 8]),
                   np.array([9, 10, 11, 12])]
        data = list_nparray_to_sparse(list_np)
        exp = Table(data, obs_ids, samp_ids)
        obs = Table(list_np, obs_ids, samp_ids)
        self.assertEqual(obs, exp)

    def test_table_sparse_dict(self):
        """beat the table sparsely to death"""
        # dict test
        samp_ids = range(24)
        obs_ids = range(101)
        dict_input = {(0, 0): 1, (0, 10): 5, (100, 23): -3}
        d_input = np.zeros((101, 24), dtype=float)
        d_input[0, 0] = 1
        d_input[0, 10] = 5
        d_input[100, 23] = -3
        data = nparray_to_sparse(d_input)
        exp = Table(data, obs_ids, samp_ids)
        obs = Table(dict_input, obs_ids, samp_ids)
        self.assertEqual(obs, exp)

    def test_table_sparse_list_dict(self):
        """beat the table sparsely to death"""
        # list of dict test
        samp_ids = range(11)
        obs_ids = range(3)
        ld_input = np.zeros((3, 11), dtype=float)
        ld_input[0, 5] = 10
        ld_input[0, 10] = 2
        ld_input[1, 1] = 15
        ld_input[2, 3] = 7
        data = nparray_to_sparse(ld_input)
        exp = Table(data, obs_ids, samp_ids)
        list_dict = [{(0, 5): 10, (10, 10): 2}, {(0, 1): 15}, {(0, 3): 7}]
        obs = Table(list_dict, obs_ids, samp_ids)
        self.assertEqual(obs, exp)

    def test_table_sparse_list_list(self):
        """beat the table sparsely to death"""
        # list list test
        samp_ids = range(3)
        obs_ids = range(2)
        exp_data = lil_matrix((2, 3))
        exp_data[0, 1] = 5
        exp_data[1, 2] = 10
        exp = Table(exp_data, obs_ids, samp_ids)
        input_ = [[0, 1, 5], [1, 2, 10]]
        obs = Table(input_, obs_ids, samp_ids)
        self.assertEqual(obs, exp)

    def test_table_exception(self):
        """Make sure a TableException can be raised"""
        def f():
            raise TableException
        self.assertRaises(TableException, f)

    def test_prefer_self(self):
        """prefer x"""
        exp = 1
        obs = prefer_self(1, 2)
        self.assertEqual(obs, exp)

        exp = 2
        obs = prefer_self(None, 2)
        self.assertEqual(obs, exp)

        exp = None
        obs = prefer_self(None, None)
        self.assertEqual(obs, exp)

    def test_index_list(self):
        """returns a dict for list lookups"""
        exp = {'a': 2, 'b': 0, 'c': 1}
        obs = index_list(['b', 'c', 'a'])
        self.assertEqual(obs, exp)


class TableTests(TestCase):

    def setUp(self):
        self.simple_derived = Table(
            np.array([[5, 6], [7, 8]]), [3, 4], [1, 2])
        self.vals = {(0, 0): 5, (0, 1): 6, (1, 0): 7, (1, 1): 8}
        self.st1 = Table(self.vals, ['1', '2'], ['a', 'b'])
        self.st2 = Table(self.vals, ['1', '2'], ['a', 'b'])
        self.vals3 = {(0, 0): 1, (0, 1): 2, (1, 0): 3, (1, 1): 4}
        self.vals4 = {(0, 0): 1, (0, 1): 2, (1, 0): 3, (1, 1): 4}
        self.st3 = Table(self.vals3, ['2', '3'], ['b', 'c'])
        self.st4 = Table(self.vals4, ['3', '4'],  ['c', 'd'])
        self.st_rich = Table(self.vals,
                             ['1', '2'], ['a', 'b'],
                             [{'taxonomy': ['k__a', 'p__b']},
                              {'taxonomy': ['k__a', 'p__c']}],
                             [{'barcode': 'aatt'}, {'barcode': 'ttgg'}],
                             )
        self.st_group_rich = Table(
            self.vals, ['1', '2'], ['a', 'b'],
            [{'taxonomy': ['k__a', 'p__b']}, {'taxonomy': ['k__a', 'p__c']}],
            [{'barcode': 'aatt'}, {'barcode': 'ttgg'}],
            observation_group_metadata={'tree': ('newick', '(a:0.3,b:0.4);')},
            sample_group_metadata={'category': ('newick', '(1:0.3,2:0.4);')}
            )

        self.empty_st = Table([], [], [])

        self.vals5 = {(0, 1): 2, (1, 1): 4}
        self.st5 = Table(self.vals5, ['5', '6'], ['a', 'b'])

        self.vals6 = {(0, 0): 0, (0, 1): 0, (1, 0): 0, (1, 1): 0}
        self.st6 = Table(self.vals6, ['5', '6'], ['a', 'b'])

        self.vals7 = {(0, 0): 5, (0, 1): 7, (1, 0): 8, (1, 1): 0}
        self.st7 = Table(self.vals7, ['5', '6'], ['a', 'b'])

        self.single_sample_st = Table(
            np.array([[2.0], [0.0], [1.0]]), ['O1', 'O2', 'O3'],
            ['S1'])
        self.single_obs_st = Table(np.array([[2.0, 0.0, 1.0]]),
                                   ['01'], ['S1', 'S2', 'S3'])

        self.to_remove = []

        # 1 0 2
        # 3 0 4
        self.mat1 = Table(np.array([[1, 0, 2], [3, 0, 4]]),
                          ['o1', 'o2'], ['s1', 's2', 's3'])

        # Empty/null cases (i.e., 0x0, 0xn, nx0).
        def ids(X):
            return ['x%d' % e for e in range(0, X)]
        self.null1 = Table(np.zeros((0, 0)), [], [])
        self.null2 = Table(
            np.zeros((0, 42), dtype=float), [], ids(42))
        self.null3 = Table(
            np.zeros((42, 0), dtype=float), ids(42), [])
        self.nulls = [self.null1, self.null2, self.null3]

        # 0 0
        # 0 0
        self.empty = Table(np.zeros((2, 2)), ids(2), ids(2))

        # 1 0 3
        h = np.array([[1.0, 0.0, 3.0]])
        self.row_vec = Table(h, ids(1), ids(3))

        # 1
        # 0
        # 3
        h = np.array([[1], [0], [3]])
        self.col_vec = Table(h, ids(3), ids(1))

        # 1x1
        h = np.array([[42]])
        self.single_ele = Table(h, ['b'], ['a'])

        # Explicit zeros.
        self.explicit_zeros = Table(np.array([[0, 0, 1], [1, 0, 0],
                                              [1, 0, 2]]),
                                    ['a', 'b', 'c'], ['x', 'y', 'z'])

    def tearDown(self):
        if self.to_remove:
            for f in self.to_remove:
                os.remove(f)

    def test_data_property(self):
        exp = self.simple_derived._data
        obs = self.simple_derived.matrix_data
        self.assertEqual((obs != exp).nnz, 0)

        with self.assertRaises(AttributeError):
            self.simple_derived.matrix_data = 'foo'

    def test_repr(self):
        """__repr__ method of biom.table.Table"""
        # table
        data = np.asarray([[0, 0, 0], [0, 1, 0], [0, 0, 0]])
        t = Table(data, ['a', 'b', 'c'], ['x', 'y', 'z'])
        self.assertEqual("3 x 3 <class 'biom.table.Table'> with 1 nonzero "
                         "entries (11% dense)", repr(t))

        # empty table
        data = np.asarray([[]])
        t = Table(data, [], [])
        self.assertEqual("0 x 0 <class 'biom.table.Table'> with 0 nonzero "
                         "entries (0% dense)", repr(t))

    def test_init_with_nparray(self):
        """to_sparse in constructor should be triggered"""
        data = np.array([[1, 2], [3, 4]])
        samp_ids = ['a', 'b']
        obs_ids = ['1', '2']
        exp = Table(data, obs_ids, samp_ids)
        obs = Table(data, obs_ids, samp_ids)
        self.assertEqual(obs, exp)

    def test_min_observation(self):
        exp = np.array([5, 7])
        obs = self.simple_derived.min('observation')
        npt.assert_equal(obs, exp)

    def test_min_sample(self):
        exp = np.array([5, 6])
        obs = self.simple_derived.min('sample')
        npt.assert_equal(obs, exp)

    def test_min_whole(self):
        exp = 5
        obs = self.simple_derived.min('whole')
        npt.assert_equal(obs, exp)

    def test_max_observation(self):
        exp = np.array([6, 8])
        obs = self.simple_derived.max('observation')
        npt.assert_equal(obs, exp)

    def test_max_sample(self):
        exp = np.array([7, 8])
        obs = self.simple_derived.max('sample')
        npt.assert_equal(obs, exp)

    def test_max_whole(self):
        exp = 8
        obs = self.simple_derived.max('whole')
        npt.assert_equal(obs, exp)

    def test_general_parser(self):
        test_and_exp = [(b'foo', 'foo'),
                        ('foo', 'foo'),
                        (b'', ''),
                        ('', ''),
                        (b'10', '10'),
                        ('10', '10'),
                        (b'3.14', '3.14'),
                        ('3.14', '3.14')]
        for test, exp in test_and_exp:
            obs = general_parser(test)
            self.assertEqual(obs, exp)

    @pytest.mark.skipif(HAVE_H5PY is False, reason='H5PY is not installed')
    def test_from_hdf5_non_hdf5_file_or_group(self):
        with self.assertRaises(ValueError):
            Table.from_hdf5(10)

    @pytest.mark.skipif(HAVE_H5PY is False, reason='H5PY is not installed')
    def test_from_hdf5_empty_md(self):
        """Parse a hdf5 formatted BIOM table w/o metadata"""
        cwd = os.getcwd()
        if '/' in __file__:
            os.chdir(__file__.rsplit('/', 1)[0])
        t = Table.from_hdf5(h5py.File('test_data/empty.biom', 'r'))
        os.chdir(cwd)

        self.assertTrue(t._sample_metadata is None)
        self.assertTrue(t._observation_metadata is None)

    @pytest.mark.skipif(HAVE_H5PY is False, reason='H5PY is not installed')
    def test_from_hdf5_custom_parsers(self):
        def parser(item):
            return general_parser(item).upper()
        parse_fs = {'BODY_SITE': parser}

        cwd = os.getcwd()
        if '/' in __file__:
            os.chdir(__file__.rsplit('/', 1)[0])
        t = Table.from_hdf5(h5py.File('test_data/test.biom', 'r'),
                            parse_fs=parse_fs)
        os.chdir(cwd)

        for m in t.metadata():
            self.assertIn(m['BODY_SITE'], ('GUT', 'SKIN', b'GUT', b'SKIN'))

    @pytest.mark.skipif(HAVE_H5PY is False, reason='H5PY is not installed')
    def test_from_hdf5_issue_731(self):
        t = Table.from_hdf5(h5py.File('test_data/test.biom', 'r'))
        self.assertTrue(isinstance(t.table_id, str))
        self.assertTrue(isinstance(t.type, str))

    @pytest.mark.skipif(HAVE_H5PY is False, reason='H5PY is not installed')
    def test_from_hdf5(self):
        """Parse a hdf5 formatted BIOM table"""
        cwd = os.getcwd()
        if '/' in __file__:
            os.chdir(__file__.rsplit('/', 1)[0])
        t = Table.from_hdf5(h5py.File('test_data/test.biom', 'r'))
        os.chdir(cwd)

        npt.assert_equal(t.ids(), ('Sample1', 'Sample2', 'Sample3',
                                   'Sample4', 'Sample5', 'Sample6'))
        npt.assert_equal(t.ids(axis='observation'),
                         ('GG_OTU_1', 'GG_OTU_2', 'GG_OTU_3',
                          'GG_OTU_4', 'GG_OTU_5'))
        exp_obs_md = (
            {'taxonomy': [
                'k__Bacteria',
                'p__Proteobacteria',
                'c__Gammaproteobacteria',
                'o__Enterobacteriales',
                'f__Enterobacteriaceae',
                'g__Escherichia',
                's__',
            ]},
            {'taxonomy': [
                'k__Bacteria',
                'p__Cyanobacteria',
                'c__Nostocophycideae',
                'o__Nostocales',
                'f__Nostocaceae',
                'g__Dolichospermum',
                's__',
            ]},
            {'taxonomy': [
                'k__Archaea',
                'p__Euryarchaeota',
                'c__Methanomicrobia',
                'o__Methanosarcinales',
                'f__Methanosarcinaceae',
                'g__Methanosarcina',
                's__',
            ]},
            {'taxonomy': [
                'k__Bacteria',
                'p__Firmicutes',
                'c__Clostridia',
                'o__Halanaerobiales',
                'f__Halanaerobiaceae',
                'g__Halanaerobium',
                's__Halanaerobiumsaccharolyticum',
            ]},
            {'taxonomy': [
                'k__Bacteria',
                'p__Proteobacteria',
                'c__Gammaproteobacteria',
                'o__Enterobacteriales',
                'f__Enterobacteriaceae',
                'g__Escherichia',
                's__',
            ]})
        self.assertEqual(t._observation_metadata, exp_obs_md)

        exp_samp_md = ({'LinkerPrimerSequence': 'CATGCTGCCTCCCGTAGGAGT',
                        'BarcodeSequence': 'CGCTTATCGAGA',
                        'Description': 'human gut',
                        'BODY_SITE': 'gut'},
                       {'LinkerPrimerSequence': 'CATGCTGCCTCCCGTAGGAGT',
                        'BarcodeSequence': 'CATACCAGTAGC',
                        'Description': 'human gut',
                        'BODY_SITE': 'gut'},
                       {'LinkerPrimerSequence': 'CATGCTGCCTCCCGTAGGAGT',
                        'BarcodeSequence': 'CTCTCTACCTGT',
                        'Description': 'human gut',
                        'BODY_SITE': 'gut'},
                       {'LinkerPrimerSequence': 'CATGCTGCCTCCCGTAGGAGT',
                        'BarcodeSequence': 'CTCTCGGCCTGT',
                        'Description': 'human skin',
                        'BODY_SITE': 'skin'},
                       {'LinkerPrimerSequence': 'CATGCTGCCTCCCGTAGGAGT',
                        'BarcodeSequence': 'CTCTCTACCAAT',
                        'Description': 'human skin',
                        'BODY_SITE': 'skin'},
                       {'LinkerPrimerSequence': 'CATGCTGCCTCCCGTAGGAGT',
                        'BarcodeSequence': 'CTAACTACCAAT',
                        'Description': 'human skin',
                        'BODY_SITE': 'skin'})
        self.assertEqual(t._sample_metadata, exp_samp_md)

        exp = [np.array([0., 0., 1., 0., 0., 0.]),
               np.array([5., 1., 0., 2., 3., 1.]),
               np.array([0., 0., 1., 4., 0., 2.]),
               np.array([2., 1., 1., 0., 0., 1.]),
               np.array([0., 1., 1., 0., 0., 0.])]
        npt.assert_equal(list(t.iter_data(axis="observation")), exp)

    @pytest.mark.skipif(HAVE_H5PY is False, reason='H5PY is not installed')
    def test_from_hdf5_sample_subset_no_metadata(self):
        """Parse a sample subset of a hdf5 formatted BIOM table"""
        samples = [b'Sample2', b'Sample4', b'Sample6']

        cwd = os.getcwd()
        if '/' in __file__:
            os.chdir(__file__.rsplit('/', 1)[0])
        t = Table.from_hdf5(h5py.File('test_data/test.biom', 'r'), ids=samples,
                            subset_with_metadata=False)
        os.chdir(cwd)

        npt.assert_equal(t.ids(), ['Sample2', 'Sample4', 'Sample6'])
        npt.assert_equal(t.ids(axis='observation'),
                         ['GG_OTU_1', 'GG_OTU_2', 'GG_OTU_3', 'GG_OTU_4',
                          'GG_OTU_5'])
        exp_obs_md = None
        self.assertEqual(t._observation_metadata, exp_obs_md)
        exp_samp_md = None
        self.assertEqual(t._sample_metadata, exp_samp_md)

        exp = [np.array([0, 0, 0]),
               np.array([1., 2., 1.]),
               np.array([0., 4., 2.]),
               np.array([1., 0., 1.]),
               np.array([1., 0., 0.])]
        npt.assert_equal(list(t.iter_data(axis='observation')), exp)

    @pytest.mark.skipif(HAVE_H5PY is False, reason='H5PY is not installed')
    def test_from_hdf5_sample_subset(self):
        """Parse a sample subset of a hdf5 formatted BIOM table"""
        samples = ['Sample2', 'Sample4', 'Sample6']

        cwd = os.getcwd()
        if '/' in __file__:
            os.chdir(__file__.rsplit('/', 1)[0])
        t = Table.from_hdf5(h5py.File('test_data/test.biom', 'r'), ids=samples)
        os.chdir(cwd)

        npt.assert_equal(t.ids(), ['Sample2', 'Sample4', 'Sample6'])
        npt.assert_equal(t.ids(axis='observation'),
                         ['GG_OTU_2', 'GG_OTU_3', 'GG_OTU_4', 'GG_OTU_5'])
        exp_obs_md = (
            {'taxonomy': [
                'k__Bacteria',
                'p__Cyanobacteria',
                'c__Nostocophycideae',
                'o__Nostocales',
                'f__Nostocaceae',
                'g__Dolichospermum',
                's__',
            ]},
            {'taxonomy': [
                'k__Archaea',
                'p__Euryarchaeota',
                'c__Methanomicrobia',
                'o__Methanosarcinales',
                'f__Methanosarcinaceae',
                'g__Methanosarcina',
                's__',
            ]},
            {'taxonomy': [
                'k__Bacteria',
                'p__Firmicutes',
                'c__Clostridia',
                'o__Halanaerobiales',
                'f__Halanaerobiaceae',
                'g__Halanaerobium',
                's__Halanaerobiumsaccharolyticum',
            ]},
            {'taxonomy': [
                'k__Bacteria',
                'p__Proteobacteria',
                'c__Gammaproteobacteria',
                'o__Enterobacteriales',
                'f__Enterobacteriaceae',
                'g__Escherichia',
                's__',
            ]})
        self.assertEqual(t._observation_metadata, exp_obs_md)

        exp_samp_md = ({'LinkerPrimerSequence': 'CATGCTGCCTCCCGTAGGAGT',
                        'BarcodeSequence': 'CATACCAGTAGC',
                        'Description': 'human gut',
                        'BODY_SITE': 'gut'},
                       {'LinkerPrimerSequence': 'CATGCTGCCTCCCGTAGGAGT',
                        'BarcodeSequence': 'CTCTCGGCCTGT',
                        'Description': 'human skin',
                        'BODY_SITE': 'skin'},
                       {'LinkerPrimerSequence': 'CATGCTGCCTCCCGTAGGAGT',
                        'BarcodeSequence': 'CTAACTACCAAT',
                        'Description': 'human skin',
                        'BODY_SITE': 'skin'})
        self.assertEqual(t._sample_metadata, exp_samp_md)

        exp = [np.array([1., 2., 1.]),
               np.array([0., 4., 2.]),
               np.array([1., 0., 1.]),
               np.array([1., 0., 0.])]
        npt.assert_equal(list(t.iter_data(axis='observation')), exp)

    @pytest.mark.skipif(HAVE_H5PY is False, reason='H5PY is not installed')
    def test_from_hdf5_observation_subset_no_metadata(self):
        """Parse a observation subset of a hdf5 formatted BIOM table"""
        observations = [b'GG_OTU_1', b'GG_OTU_3', b'GG_OTU_5']

        cwd = os.getcwd()
        if '/' in __file__:
            os.chdir(__file__.rsplit('/', 1)[0])
        t = Table.from_hdf5(h5py.File('test_data/test.biom', 'r'),
                            ids=observations, axis='observation',
                            subset_with_metadata=False)
        os.chdir(cwd)

        npt.assert_equal(t.ids(), ['Sample1', 'Sample2', 'Sample3',
                                   'Sample4', 'Sample5', 'Sample6'])
        npt.assert_equal(t.ids(axis='observation'),
                         ['GG_OTU_1', 'GG_OTU_3', 'GG_OTU_5'])
        exp_obs_md = None
        self.assertEqual(t._observation_metadata, exp_obs_md)

        exp_samp_md = None
        self.assertEqual(t._sample_metadata, exp_samp_md)

        exp = [np.array([0, 0., 1., 0., 0, 0.]),
               np.array([0, 0., 1., 4., 0, 2.]),
               np.array([0, 1., 1., 0., 0, 0.])]
        npt.assert_equal(list(t.iter_data(axis='observation')), exp)

    @pytest.mark.skipif(HAVE_H5PY is False, reason='H5PY is not installed')
    def test_from_hdf5_observation_subset(self):
        """Parse a observation subset of a hdf5 formatted BIOM table"""
        observations = ['GG_OTU_1', 'GG_OTU_3', 'GG_OTU_5']

        cwd = os.getcwd()
        if '/' in __file__:
            os.chdir(__file__.rsplit('/', 1)[0])
        t = Table.from_hdf5(h5py.File('test_data/test.biom', 'r'),
                            ids=observations, axis='observation')
        os.chdir(cwd)

        npt.assert_equal(t.ids(), ['Sample2', 'Sample3', 'Sample4',
                                   'Sample6'])
        npt.assert_equal(t.ids(axis='observation'),
                         ['GG_OTU_1', 'GG_OTU_3', 'GG_OTU_5'])
        exp_obs_md = (
            {'taxonomy': [
                'k__Bacteria',
                'p__Proteobacteria',
                'c__Gammaproteobacteria',
                'o__Enterobacteriales',
                'f__Enterobacteriaceae',
                'g__Escherichia',
                's__',
            ]},
            {'taxonomy': [
                'k__Archaea',
                'p__Euryarchaeota',
                'c__Methanomicrobia',
                'o__Methanosarcinales',
                'f__Methanosarcinaceae',
                'g__Methanosarcina',
                's__',
            ]},
            {'taxonomy': [
                'k__Bacteria',
                'p__Proteobacteria',
                'c__Gammaproteobacteria',
                'o__Enterobacteriales',
                'f__Enterobacteriaceae',
                'g__Escherichia',
                's__',
            ]})
        self.assertEqual(t._observation_metadata, exp_obs_md)

        exp_samp_md = ({'LinkerPrimerSequence': 'CATGCTGCCTCCCGTAGGAGT',
                        'BarcodeSequence': 'CATACCAGTAGC',
                        'Description': 'human gut',
                        'BODY_SITE': 'gut'},
                       {'LinkerPrimerSequence': 'CATGCTGCCTCCCGTAGGAGT',
                        'BarcodeSequence': 'CTCTCTACCTGT',
                        'Description': 'human gut',
                        'BODY_SITE': 'gut'},
                       {'LinkerPrimerSequence': 'CATGCTGCCTCCCGTAGGAGT',
                        'BarcodeSequence': 'CTCTCGGCCTGT',
                        'Description': 'human skin',
                        'BODY_SITE': 'skin'},
                       {'LinkerPrimerSequence': 'CATGCTGCCTCCCGTAGGAGT',
                        'BarcodeSequence': 'CTAACTACCAAT',
                        'Description': 'human skin',
                        'BODY_SITE': 'skin'})
        self.assertEqual(t._sample_metadata, exp_samp_md)

        exp = [np.array([0., 1., 0., 0.]),
               np.array([0., 1., 4., 2.]),
               np.array([1., 1., 0., 0.])]
        npt.assert_equal(list(t.iter_data(axis='observation')), exp)

    @pytest.mark.skipif(HAVE_H5PY is False, reason='H5PY is not installed')
    def test_from_hdf5_subset_error(self):
        """hdf5 biom table parse throws error with invalid parameters"""
        cwd = os.getcwd()
        if '/' in __file__:
            os.chdir(__file__.rsplit('/', 1)[0])

        # Raises an error if not all the given samples are in the OTU table
        with self.assertRaises(ValueError):
            Table.from_hdf5(h5py.File('test_data/test.biom', 'r'),
                            ids=['Sample2', 'DoesNotExist', 'Sample6'])

        # Raises an error if not all the given observation are in the OTU table
        with self.assertRaises(ValueError):
            Table.from_hdf5(h5py.File('test_data/test.biom', 'r'),
                            ids=['GG_OTU_1', 'DoesNotExist'],
                            axis='observation')
        os.chdir(cwd)

    @pytest.mark.skipif(HAVE_H5PY is False, reason='H5PY is not installed')
    def test_from_hdf5_empty_table(self):
        """HDF5 biom parse successfully loads an empty table"""
        cwd = os.getcwd()
        if '/' in __file__:
            os.chdir(__file__.rsplit('/', 1)[0])
        t = Table.from_hdf5(h5py.File('test_data/empty.biom', 'r'))
        os.chdir(cwd)

        npt.assert_equal(t.ids(), [])
        npt.assert_equal(t.ids(axis='observation'), [])
        self.assertEqual(t._observation_metadata, None)
        self.assertEqual(t._sample_metadata, None)
        npt.assert_equal(list(t.iter_data(axis='observation')), [])

    @pytest.mark.skipif(HAVE_H5PY is False, reason='H5PY is not installed')
    def test_to_from_hdf5_bug_861(self):
        t = Table(np.array([[0, 1, 2], [3, 4, 5]]), ['a', 'b'],
                  ['c', 'd', 'e'])
        t.add_metadata({'a': {'a / problem': 10}, 'b': {'a / problem': 20}},
                       axis='observation')
        with NamedTemporaryFile() as tmpfile:
            h5 = h5py.File(tmpfile.name, 'w')
            t.to_hdf5(h5, 'tests')
            h5.close()

            h5 = h5py.File(tmpfile.name, 'r')
            obs = Table.from_hdf5(h5)

        self.assertEqual(obs, t)

    def test_to_from_hdf5_creation_date(self):
        t = Table(np.array([[0, 1, 2], [3, 4, 5]]), ['a', 'b'],
                  ['c', 'd', 'e'])
        current = datetime.now()
        with NamedTemporaryFile() as tmpfile:
            h5 = h5py.File(tmpfile.name, 'w')
            t.to_hdf5(h5, 'tests', creation_date=current)
            h5.close()

            h5 = h5py.File(tmpfile.name)
            obs = Table.from_hdf5(h5)
            self.assertEqual(obs.create_date, current)

        self.assertEqual(obs, t)

    @pytest.mark.skipif(HAVE_H5PY is False, reason='H5PY is not installed')
    def test_to_hdf5_empty_table(self):
        """Successfully writes an empty OTU table in HDF5 format"""
        # Create an empty OTU table
        t = Table([], [], [])
        with NamedTemporaryFile() as tmpfile:
            h5 = h5py.File(tmpfile.name, 'w')
            t.to_hdf5(h5, 'tests')
            h5.close()

    @pytest.mark.skipif(HAVE_H5PY is False, reason='H5PY is not installed')
    def test_to_hdf5_empty_table_bug_619(self):
        """Successfully writes an empty OTU table in HDF5 format"""
        t = example_table.filter({}, axis='observation', inplace=False)
        with NamedTemporaryFile() as tmpfile:
            h5 = h5py.File(tmpfile.name, 'w')
            t.to_hdf5(h5, 'tests')
            h5.close()

        t = example_table.filter({}, inplace=False)
        with NamedTemporaryFile() as tmpfile:
            h5 = h5py.File(tmpfile.name, 'w')
            t.to_hdf5(h5, 'tests')
            h5.close()

    @pytest.mark.skipif(HAVE_H5PY is False, reason='H5PY is not installed')
    def test_to_hdf5_missing_metadata_observation(self):
        # exercises a vlen_list
        t = Table(np.array([[0, 1], [2, 3]]), ['a', 'b'], ['c', 'd'],
                  [{'taxonomy': None},
                   {'taxonomy': ['foo', 'baz']}])

        with NamedTemporaryFile() as tmpfile:
            with h5py.File(tmpfile.name, 'w') as h5:
                t.to_hdf5(h5, 'tests')
            obs = load_table(tmpfile.name)
        self.assertEqual(obs.metadata(axis='observation'),
                         ({'taxonomy': None},
                          {'taxonomy': ['foo', 'baz']}))

    @pytest.mark.skipif(HAVE_H5PY is False, reason='H5PY is not installed')
    def test_to_hdf5_missing_metadata_sample(self):
        # exercises general formatter
        t = Table(np.array([[0, 1], [2, 3]]), ['a', 'b'], ['c', 'd'], None,
                  [{'dat': None},
                   {'dat': 'foo'}])

        with NamedTemporaryFile() as tmpfile:
            with h5py.File(tmpfile.name, 'w') as h5:
                t.to_hdf5(h5, 'tests')
            obs = load_table(tmpfile.name)
        self.assertEqual(obs.metadata(axis='sample'),
                         ({'dat': ''},
                          {'dat': 'foo'}))

    @pytest.mark.skipif(HAVE_H5PY is False, reason='H5PY is not installed')
    def test_to_hdf5_inconsistent_metadata_categories_observation(self):
        t = Table(np.array([[0, 1], [2, 3]]), ['a', 'b'], ['c', 'd'],
                  [{'taxonomy_A': 'foo; bar'},
                   {'taxonomy_B': 'foo; baz'}])

        with NamedTemporaryFile() as tmpfile:
            with h5py.File(tmpfile.name, 'w') as h5:
                with self.assertRaisesRegex(ValueError,
                                            'inconsistent metadata'):
                    t.to_hdf5(h5, 'tests')

    @pytest.mark.skipif(HAVE_H5PY is False, reason='H5PY is not installed')
    def test_to_hdf5_inconsistent_metadata_categories_sample(self):
        t = Table(np.array([[0, 1], [2, 3]]), ['a', 'b'], ['c', 'd'],
                  None,
                  [{'dat_A': 'foo; bar'},
                   {'dat_B': 'foo; baz'}])

        with NamedTemporaryFile() as tmpfile:
            with h5py.File(tmpfile.name, 'w') as h5:
                with self.assertRaisesRegex(ValueError,
                                            'inconsistent metadata'):
                    t.to_hdf5(h5, 'tests')

    @pytest.mark.skipif(HAVE_H5PY is False, reason='H5PY is not installed')
    def test_to_hdf5_malformed_taxonomy(self):
        t = Table(np.array([[0, 1], [2, 3]]), ['a', 'b'], ['c', 'd'],
                  [{'taxonomy': 'foo; bar'},
                   {'taxonomy': 'foo; baz'}])

        with NamedTemporaryFile() as tmpfile:
            with h5py.File(tmpfile.name, 'w') as h5:
                t.to_hdf5(h5, 'tests')
            obs = load_table(tmpfile.name)
        self.assertEqual(obs.metadata(axis='observation'),
                         ({'taxonomy': ['foo', 'bar']},
                          {'taxonomy': ['foo', 'baz']}))

    @pytest.mark.skipif(HAVE_H5PY is False, reason='H5PY is not installed')
    def test_to_hdf5_general_fallback_to_list(self):
        st_rich = Table(self.vals,
                        ['1', '2'], ['a', 'b'],
                        [{'foo': ['k__a', 'p__b']},
                         {'foo': ['k__a', 'p__c']}],
                        [{'barcode': 'aatt'}, {'barcode': 'ttgg'}])
        with NamedTemporaryFile() as tmpfile:
            h5 = h5py.File(tmpfile.name, 'w')
            st_rich.to_hdf5(h5, 'tests')

    @pytest.mark.skipif(HAVE_H5PY is False, reason='H5PY is not installed')
    def test_to_hdf5_custom_formatters(self):
        self.st_rich = Table(self.vals,
                             ['1', '2'], ['a', 'b'],
                             [{'taxonomy': ['k__a', 'p__b']},
                              {'taxonomy': ['k__a', 'p__c']}],
                             [{'barcode': 'aatt'}, {'barcode': 'ttgg'}])

        def bc_formatter(grp, category, md, compression):
            name = 'metadata/%s' % category
            data = np.array([m[category].upper().encode('utf8') for m in md])
            grp.create_dataset(name, shape=data.shape, dtype=H5PY_VLEN_STR,
                               data=data, compression=compression)

        with NamedTemporaryFile() as tmpfile:
            h5 = h5py.File(tmpfile.name, 'w')
            self.st_rich.to_hdf5(h5, 'tests',
                                 format_fs={'barcode': bc_formatter})
            h5.close()

            h5 = h5py.File(tmpfile.name, 'r')
            self.assertIn('observation', h5)
            self.assertIn('sample', h5)
            self.assertEqual(sorted(h5.attrs.keys()), sorted(['id', 'type',
                                                              'format-url',
                                                              'format-version',
                                                              'generated-by',
                                                              'creation-date',
                                                              'shape', 'nnz']))

            obs = Table.from_hdf5(h5)
            for m1, m2 in zip(obs.metadata(), self.st_rich.metadata()):
                self.assertNotEqual(m1['barcode'], m2['barcode'])
                self.assertEqual(m1['barcode'].lower(), m2['barcode'])
            h5.close()

    @pytest.mark.skipif(HAVE_H5PY is False, reason='H5PY is not installed')
    def test_to_hdf5(self):
        """Write a file"""
        with NamedTemporaryFile() as tmpfile:
            h5 = h5py.File(tmpfile.name, 'w')
            self.st_rich.to_hdf5(h5, 'tests')
            h5.close()

            h5 = h5py.File(tmpfile.name, 'r')
            self.assertIn('observation', h5)
            self.assertIn('sample', h5)
            self.assertEqual(sorted(h5.attrs.keys()), sorted(['id', 'type',
                                                              'format-url',
                                                              'format-version',
                                                              'generated-by',
                                                              'creation-date',
                                                              'shape', 'nnz']))

            obs = Table.from_hdf5(h5)
            self.assertEqual(obs, self.st_rich)
            h5.close()

        # Test with a collapsed table
        with NamedTemporaryFile() as tmpfile:
            h5 = h5py.File(tmpfile.name, 'w')
            dt_rich = Table(
                np.array([[5, 6, 7], [8, 9, 10], [11, 12, 13]]),
                ['1', '2', '3'], ['a', 'b', 'c'],
                [{'taxonomy': ['k__a', 'p__b']},
                 {'taxonomy': ['k__a', 'p__c']},
                 {'taxonomy': ['k__a', 'p__c']}],
                [{'barcode': 'aatt'},
                 {'barcode': 'ttgg'},
                 {'barcode': 'aatt'}])

            def bin_f(id_, x):
                return x['barcode']

            collapsed = dt_rich.collapse(
                bin_f, norm=False, min_group_size=1,
                axis='sample').sort(axis='sample')
            collapsed.to_hdf5(h5, 'tests')
            h5.close()

            h5 = h5py.File(tmpfile.name, 'r')
            self.assertIn('observation', h5)
            self.assertIn('sample', h5)
            self.assertEqual(sorted(h5.attrs.keys()), sorted(['id', 'type',
                                                              'format-url',
                                                              'format-version',
                                                              'generated-by',
                                                              'creation-date',
                                                              'shape', 'nnz']))

            obs = Table.from_hdf5(h5)
            h5.close()

            exp = Table(
                np.array([[12, 6], [18, 9], [24, 12]]),
                ['1', '2', '3'], ['aatt', 'ttgg'],
                [{'taxonomy': ['k__a', 'p__b']},
                 {'taxonomy': ['k__a', 'p__c']},
                 {'taxonomy': ['k__a', 'p__c']}],
                [{'collapsed_ids': ['a', 'c']},
                 {'collapsed_ids': ['b']}])
            self.assertEqual(obs, exp)

        # Test with table having a None on taxonomy
        with NamedTemporaryFile() as tmpfile:
            h5 = h5py.File(tmpfile.name, 'w')
            t = Table(self.vals, ['1', '2'], ['a', 'b'],
                      [{'taxonomy': ['k__a', 'p__b']},
                       {'taxonomy': None}],
                      [{'barcode': 'aatt'}, {'barcode': 'ttgg'}])
            t.to_hdf5(h5, 'tests')
            h5.close()

            h5 = h5py.File(tmpfile.name, 'r')
            self.assertIn('observation', h5)
            self.assertIn('sample', h5)
            self.assertEqual(sorted(h5.attrs.keys()), sorted(['id', 'type',
                                                              'format-url',
                                                              'format-version',
                                                              'generated-by',
                                                              'creation-date',
                                                              'shape', 'nnz']))

            obs = Table.from_hdf5(h5)
            h5.close()
            self.assertEqual(obs, t)

    def test_from_tsv(self):
        tab1_fh = StringIO(otu_table1)
        sparse_rich = Table.from_tsv(tab1_fh, None, None,
                                     OBS_META_TYPES['naive'])
        self.assertEqual(sorted(sparse_rich.ids()),
                         sorted(['Fing', 'Key', 'NA']))
        self.assertEqual(sorted(sparse_rich.ids(axis='observation')),
                         list(map(str, [0, 1, 3, 4, 7])))
        for i, obs_id in enumerate(sparse_rich.ids(axis='observation')):
            if obs_id == '0':
                self.assertEqual(sparse_rich._observation_metadata[i],
                                 {'Consensus Lineage': 'Bacteria; '
                                  'Actinobacteria; Actinobacteridae; '
                                  'Propionibacterineae; '
                                  'Propionibacterium'})
            elif obs_id == '1':
                self.assertEqual(sparse_rich._observation_metadata[i],
                                 {'Consensus Lineage': 'Bacteria; Firmicutes; '
                                  'Alicyclobacillaceae; Bacilli; '
                                  'Lactobacillales; Lactobacillales; '
                                  'Streptococcaceae; '
                                  'Streptococcus'})
            elif obs_id == '7':
                self.assertEqual(sparse_rich._observation_metadata[i],
                                 {'Consensus Lineage': 'Bacteria; '
                                  'Actinobacteria; Actinobacteridae; '
                                  'Gordoniaceae; '
                                  'Corynebacteriaceae'})
            elif obs_id in ['3', '4']:
                pass  # got lazy
            else:
                raise RuntimeError('obs_id incorrect?')

        self.assertEqual(sparse_rich._sample_metadata, None)

        for i, obs_id in enumerate(sparse_rich.ids(axis='observation')):
            for j, sample_id in enumerate(sparse_rich.ids()):
                if obs_id == '1' and sample_id == 'Key':
                    # should test some abundance data
                    self.assertEqual(True, True)

    def test_from_tsv_dense(self):
        tab1_fh = StringIO(otu_table1)
        sparse_rich = Table.from_tsv(tab1_fh.readlines(), None, None,
                                     OBS_META_TYPES['naive'])
        self.assertEqual(sorted(sparse_rich.ids()),
                         sorted(['Fing', 'Key', 'NA']))
        self.assertEqual(sorted(sparse_rich.ids(axis='observation')),
                         list(map(str, [0, 1, 3, 4, 7])))
        for i, obs_id in enumerate(sparse_rich.ids(axis='observation')):
            if obs_id == '0':
                self.assertEqual(sparse_rich._observation_metadata[i],
                                 {'Consensus Lineage': 'Bacteria; '
                                  'Actinobacteria; Actinobacteridae; '
                                  'Propionibacterineae; '
                                  'Propionibacterium'})
            elif obs_id == '1':
                self.assertEqual(sparse_rich._observation_metadata[i],
                                 {'Consensus Lineage': 'Bacteria; Firmicutes; '
                                  'Alicyclobacillaceae; Bacilli; '
                                  'Lactobacillales; Lactobacillales; '
                                  'Streptococcaceae; '
                                  'Streptococcus'})
            elif obs_id == '7':
                self.assertEqual(sparse_rich._observation_metadata[i],
                                 {'Consensus Lineage': 'Bacteria; '
                                  'Actinobacteria; Actinobacteridae; '
                                  'Gordoniaceae; '
                                  'Corynebacteriaceae'})
            elif obs_id in ['3', '4']:
                pass  # got lazy
            else:
                raise RuntimeError('obs_id incorrect?')

        self.assertEqual(sparse_rich._sample_metadata, None)

        for i, obs_id in enumerate(sparse_rich.ids(axis='observation')):
            for j, sample_id in enumerate(sparse_rich.ids()):
                if obs_id == '1' and sample_id == 'Key':
                    self.assertEqual(True, True)
                    # should test some abundance data

    def test_to_tsv(self):
        """Print out self in a delimited form"""
        exp = '\n'.join(
            ["# Constructed from biom file",
             "#OTU ID\ta\tb",
             "1\t5.0\t6.0",
             "2\t7.0\t8.0"])
        obs = self.st1.delimited_self()
        self.assertEqual(obs, exp)

        # Test observation_column_name.
        exp = '\n'.join(
            ["# Constructed from biom file",
             "Taxon\ta\tb",
             "1\t5.0\t6.0",
             "2\t7.0\t8.0"])
        obs = self.st1.to_tsv(observation_column_name='Taxon')
        self.assertEqual(obs, exp)

    def test_group_metadata_sample(self):
        """Returns the sample group metadata"""
        self.assertEqual(self.st_group_rich.group_metadata(),
                         {'category': ('newick', '(1:0.3,2:0.4);')})
        self.assertEqual(self.st_rich.group_metadata(), None)

    def test_group_metadata_observation(self):
        """Returns the observation group metadata"""
        self.assertEqual(self.st_group_rich.group_metadata(axis='observation'),
                         {'tree': ('newick', '(a:0.3,b:0.4);')})
        self.assertEqual(self.st_rich.group_metadata(axis='observation'), None)

    def test_group_metadata_error(self):
        """Handles invalid input"""
        with self.assertRaises(UnknownAxisError):
            self.simple_derived.group_metadata('bro-axis')

    def test_metadata_invalid_input(self):
        """Correctly handles invalid input."""
        with self.assertRaises(UnknownAxisError):
            self.simple_derived.metadata(1, 'brofist')

    def test_metadata_sample_id(self):
        """returns the sample metadata for a given id"""
        self.assertEqual({'barcode': 'aatt'},
                         self.st_rich.metadata('a'))
        self.assertEqual({'barcode': 'ttgg'},
                         self.st_rich.metadata('b'))

        with self.assertRaises(UnknownIDError):
            self.st_rich.metadata(3, 'sample')

    def test_metadata_sample(self):
        """Return the sample metadata"""
        obs = self.st_rich.metadata()
        exp = [{'barcode': 'aatt'}, {'barcode': 'ttgg'}]
        for o, e in zip(obs, exp):
            self.assertDictEqual(o, e)

    def test_metadata_observation_id(self):
        """returns the observation metadata for a given id"""
        self.assertEqual({'taxonomy': ['k__a', 'p__b']},
                         self.st_rich.metadata('1', 'observation'))
        self.assertEqual({'taxonomy': ['k__a', 'p__c']},
                         self.st_rich.metadata('2', 'observation'))

        with self.assertRaises(UnknownIDError):
            self.simple_derived.metadata('3', 'observation')

    def test_metadata_observation(self):
        """returns the observation metadata"""
        obs = self.st_rich.metadata(axis='observation')
        exp = [{'taxonomy': ['k__a', 'p__b']}, {'taxonomy': ['k__a', 'p__c']}]
        for o, e in zip(obs, exp):
            self.assertDictEqual(o, e)

    def test_index_invalid_input(self):
        """Correctly handles invalid input."""
        with self.assertRaises(UnknownAxisError):
            self.simple_derived.index(1, 'brofist')

    def test_index_sample(self):
        """returns the sample index"""
        self.assertEqual(0, self.simple_derived.index(1, 'sample'))
        self.assertEqual(1, self.simple_derived.index(2, 'sample'))

        with self.assertRaises(UnknownIDError):
            self.simple_derived.index(3, 'sample')

    def test_index_observation(self):
        """returns the observation index"""
        self.assertEqual(0, self.simple_derived.index(3, 'observation'))
        self.assertEqual(1, self.simple_derived.index(4, 'observation'))

        with self.assertRaises(UnknownIDError):
            self.simple_derived.index(5, 'observation')

    def test_index_ids(self):
        """Index all the ids!!!"""
        exp_samp = {1: 0, 2: 1}
        exp_obs = {3: 0, 4: 1}
        self.assertEqual(self.simple_derived._sample_index, exp_samp)
        self.assertEqual(self.simple_derived._obs_index, exp_obs)

    def test_sample_exists(self):
        """Verify samples exist!"""
        self.assertTrue(self.simple_derived.exists(1))
        self.assertTrue(self.simple_derived.exists(2))
        self.assertFalse(self.simple_derived.exists(3))

    def test_observation_exists(self):
        """Verify observation exist!"""
        self.assertTrue(self.simple_derived.exists(3, axis="observation"))
        self.assertTrue(self.simple_derived.exists(4, axis="observation"))
        self.assertFalse(self.simple_derived.exists(2, axis="observation"))

    def test_exists_invalid_axis(self):
        """Verify ValueError raised!"""
        with self.assertRaises(UnknownAxisError):
            self.simple_derived.exists(3, axis="fooz")

    def test_union_id_order(self):
        """Combine unique ids, union"""
        a = [1, 2, 3, 4]
        b = [3, 4, 5, 6, 0, 'a']
        exp = {1: 0, 2: 1, 3: 2, 4: 3, 5: 4, 6: 5, 0: 6, 'a': 7}
        obs = self.st1._union_id_order(a, b)
        self.assertEqual(obs, exp)

    def test_intersect_id_order(self):
        """Combine ids, intersection"""
        a = [1, 2, 3, 4]
        b = [3, 4, 5, 6, 0, 'a']
        exp = {3: 0, 4: 1}
        obs = self.st1._intersect_id_order(a, b)
        self.assertEqual(obs, exp)

    def test_verify_metadata(self):
        """Make sure the metadata is sane (including obs/sample ids)"""
        obs_ids = [1, 2, 3]
        obs_md = [{'a': 0}, {'b': 0}, {'c': 0}]
        samp_ids = [4, 5, 6, 7]
        samp_md = [{'d': 0}, {'e': 0}, {'f': 0}, {'g': 0}]
        d = np.array([[1, 2, 3, 4], [5, 6, 7, 8], [9, 10, 11, 12]])
        Table(d, obs_ids, samp_ids, obs_md, samp_md)
        # test is that no exception is raised

        obs_ids = [1, 2]
        self.assertRaises(TableException, Table, d, samp_ids, obs_ids, samp_md,
                          obs_md)

        obs_ids = [1, 2, 3]
        samp_ids = [4, 5, 6]
        self.assertRaises(TableException, Table, d, samp_ids, obs_ids, samp_md,
                          obs_md)

        samp_ids = [4, 5, 6, 7]
        obs_md = ['a', 'b']
        self.assertRaises(TableException, Table, d, samp_ids, obs_ids, samp_md,
                          obs_md)

        obs_md = ['a', 'b', 'c']
        samp_md = ['d', 'e', 'f']
        self.assertRaises(TableException, Table, d, samp_ids, obs_ids, samp_md,
                          obs_md)

        obs_md = None
        samp_md = None

        # test is that no exception is raised
        Table(d, obs_ids, samp_ids, obs_md, samp_md)

        # do not allow duplicate ids
        obs_ids = [1, 1, 3]
        samp_ids = [4, 5, 6]
        self.assertRaises(TableException, Table, d, samp_ids, obs_ids, samp_md,
                          obs_md)

        obs_ids = [1, 2, 3]
        samp_ids = [4, 4, 6]
        self.assertRaises(TableException, Table, d, samp_ids, obs_ids, samp_md,
                          obs_md)

    def test_cast_metadata(self):
        """Cast metadata objects to defaultdict to support default values"""
        obs_ids = [1, 2, 3]
        obs_md = [{'a': 1}, {'b': 2}, {'c': 3}]
        samp_ids = [4, 5, 6, 7]
        samp_md = [{'d': 1}, None, {'f': 3}, {'g': 4}]
        d = np.array([[1, 2, 3, 4], [5, 6, 7, 8], [9, 10, 11, 12]])
        t = Table(d, obs_ids, samp_ids, obs_md, samp_md)

        self.assertEqual(t._sample_metadata[0]['non existent key'], None)
        self.assertEqual(t._sample_metadata[1]['non existent key'], None)
        self.assertEqual(t._sample_metadata[2]['non existent key'], None)
        self.assertEqual(t._sample_metadata[3]['non existent key'], None)
        self.assertEqual(t._observation_metadata[0]['non existent key'], None)
        self.assertEqual(t._observation_metadata[1]['non existent key'], None)
        self.assertEqual(t._observation_metadata[2]['non existent key'], None)

    def test_add_group_metadata(self):
        """add group metadata works correctly"""
        obs_ids = [1, 2, 3]
        samp_ids = [4, 5, 6, 7]
        d = np.array([[1, 2, 3, 4], [5, 6, 7, 8], [9, 10, 11, 12]])
        obs_g_md = {'tree': ('newick', '(1:0.2,(2:0.3,3:0.4):0.5);')}
        sample_g_md = {'graph': ('edge_list', '(4,5), (4,6), (5,7), (6,7)')}
        t = Table(d, obs_ids, samp_ids, observation_group_metadata=None,
                  sample_group_metadata=sample_g_md)
        t.add_group_metadata(obs_g_md, axis='observation')
        self.assertEqual(t.group_metadata(axis='observation'),
                         {'tree': ('newick', '(1:0.2,(2:0.3,3:0.4):0.5);')})

    def test_add_group_metadata_w_existing_metadata(self):
        """add group metadata works with existing metadata"""
        obs_ids = [1, 2, 3]
        samp_ids = [4, 5, 6, 7]
        d = np.array([[1, 2, 3, 4], [5, 6, 7, 8], [9, 10, 11, 12]])
        obs_g_md = {'tree': ('newick', '(1:0.2,(2:0.3,3:0.4):0.5);')}
        sample_g_md = {'graph': ('edge_list', '(4,5), (4,6), (5,7), (6,7)')}
        t = Table(d, obs_ids, samp_ids, observation_group_metadata=obs_g_md,
                  sample_group_metadata=sample_g_md)
        new_sample_md = {
            'tree': ('newick', '((4:0.1,5:0.1):0.2,(6:0.1,7:0.1):0.2):0.3;')
            }
        t.add_group_metadata(new_sample_md)
        self.assertEqual(
            t.group_metadata(),
            {'graph': ('edge_list', '(4,5), (4,6), (5,7), (6,7)'),
             'tree': ('newick', '((4:0.1,5:0.1):0.2,(6:0.1,7:0.1):0.2):0.3;')})

    def test_to_dataframe(self):
        mat = csr_matrix(np.array([[0.0, 1.0, 2.0],
                                   [3.0, 4.0, 5.0]]))
        exp = pd.DataFrame.sparse.from_spmatrix(mat,
                                                index=['O1', 'O2'],
                                                columns=['S1', 'S2', 'S3'])
        obs = example_table.to_dataframe()

        # assert frame equal between sparse and dense frames wasn't working
        # as expected
        npt.assert_equal(obs.values, exp.values)
        self.assertTrue(all(obs.index == exp.index))
        self.assertTrue(all(obs.columns == exp.columns))

    def test_to_dataframe_is_sparse(self):
        df = example_table.to_dataframe()
        density = (float(example_table.matrix_data.getnnz()) /
                   np.prod(example_table.shape))
        df_density = (df > 0).sum().sum() / np.prod(df.shape)
        assert np.allclose(df_density, density)

    def test_to_dataframe_dense(self):
        exp = pd.DataFrame(np.array([[0.0, 1.0, 2.0], [3.0, 4.0, 5.0]]),
                           index=['O1', 'O2'],
                           columns=['S1', 'S2', 'S3'])
        obs = example_table.to_dataframe(dense=True)
        pdt.assert_frame_equal(obs, exp)

    @pytest.mark.skipif(not HAVE_ANNDATA, reason="anndata not installed")
    def test_to_anndata_dense(self):
        exp = example_table.to_dataframe(dense=True)
        adata = example_table.to_anndata(dense=True, dtype='float64')
        pdt.assert_frame_equal(adata.transpose().to_df(), exp)

    @pytest.mark.skipif(not HAVE_ANNDATA, reason="anndata not installed")
    def test_to_anndata_sparse(self):
        adata = example_table.to_anndata(dense=False)
        mat = example_table.matrix_data.toarray()
        np.testing.assert_array_equal(adata.transpose().X.toarray(), mat)

    @pytest.mark.skipif(not HAVE_ANNDATA, reason="anndata not installed")
    def test_to_anndata_metadata(self):
        adata = example_table.to_anndata()

        obs_samp = example_table.metadata_to_dataframe(axis='sample')
        obs_obs = example_table.metadata_to_dataframe(axis='observation')

        pdt.assert_frame_equal(adata.obs, obs_samp)
        pdt.assert_frame_equal(adata.var, obs_obs)

    def test_metadata_to_dataframe(self):
        exp_samp = pd.DataFrame(['A', 'B', 'A'], index=['S1', 'S2', 'S3'],
                                columns=['environment'])
        exp_obs = pd.DataFrame([['Bacteria', 'Firmicutes'],
                                ['Bacteria', 'Bacteroidetes']],
                               index=['O1', 'O2'],
                               columns=['taxonomy_0', 'taxonomy_1'])
        obs_samp = example_table.metadata_to_dataframe(axis='sample')
        obs_obs = example_table.metadata_to_dataframe(axis='observation')
        pdt.assert_frame_equal(obs_samp, exp_samp)
        pdt.assert_frame_equal(obs_obs, exp_obs)

    def test_metadata_to_dataframe_uneven_list_metadata(self):
        tab = Table(np.array([[1, 2], [3, 4]]), ['a', 'b'], ['c', 'd'],
                    [{'taxonomy': ['k__foo', 'p__bar']},
                     {'taxonomy': ['k__foo']}])
        exp_obs = pd.DataFrame([['k__foo', 'p__bar'],
                                ['k__foo', None]],
                               index=['a', 'b'],
                               columns=['taxonomy_0', 'taxonomy_1'])
        obs_obs = tab.metadata_to_dataframe(axis='observation')
        pdt.assert_frame_equal(obs_obs, exp_obs)

    def test_metadata_to_dataframe_badaxis(self):
        with self.assertRaises(UnknownAxisError):
            example_table.metadata_to_dataframe(axis='foo')

    def test_metadata_to_dataframe_nomd(self):
        tab = Table(np.array([[1, 2], [3, 4]]), ['a', 'b'], ['c', 'd'],
                    [{'foo': 1}, {'foo': 2}])
        with self.assertRaises(KeyError):
            tab.metadata_to_dataframe('sample')

    def test_del_metadata_full(self):
        obs_ids = [1, 2, 3]
        obs_md = [{'taxonomy': ['A', 'B'], 'other': 'h1'},
                  {'taxonomy': ['B', 'C'], 'other': 'h2'},
                  {'taxonomy': ['E', 'D', 'F'], 'other': 'h3'}]
        samp_ids = [4, 5, 6, 7]
        samp_md = [{'foo': 1}, {'foo': 2}, {'foo': 3}, {'foo': 4}]
        d = np.array([[1, 2, 3, 4], [5, 6, 7, 8], [9, 10, 11, 12]])
        t = Table(d, obs_ids, samp_ids, observation_metadata=obs_md,
                  sample_metadata=samp_md)
        exp = Table(d, obs_ids, samp_ids)
        t.del_metadata(axis='whole')
        self.assertEqual(t, exp)

    def test_del_metadata_partial(self):
        obs_ids = [1, 2, 3]
        obs_md = [{'taxonomy': ['A', 'B'], 'other': 'h1'},
                  {'taxonomy': ['B', 'C'], 'other': 'h2'},
                  {'taxonomy': ['E', 'D', 'F'], 'other': 'h3'}]
        samp_ids = [4, 5, 6, 7]
        samp_md = [{'d': 0}, {'e': 0}, {'f': 0}, {'g': 0}]
        d = np.array([[1, 2, 3, 4], [5, 6, 7, 8], [9, 10, 11, 12]])
        t = Table(d, obs_ids, samp_ids, observation_metadata=obs_md,
                  sample_metadata=samp_md)

        exp_md = [md.copy() for md in obs_md]
        del exp_md[0]['taxonomy']
        del exp_md[1]['taxonomy']
        del exp_md[2]['taxonomy']

        exp = Table(d, obs_ids, samp_ids, observation_metadata=exp_md,
                    sample_metadata=samp_md)
        t.del_metadata(keys=['taxonomy'], axis='observation')
        self.assertEqual(t, exp)

    def test_del_metadata_nomd(self):
        tab = Table(np.array([[1, 2], [3, 4]]), ['a', 'b'], ['c', 'd'])
        exp = tab.copy()
        tab.del_metadata(axis='whole')
        self.assertEqual(tab, exp)

    def test_del_metadata_badaxis(self):
        tab = Table(np.array([[1, 2], [3, 4]]), ['a', 'b'], ['c', 'd'])
        with self.assertRaises(UnknownAxisError):
            tab.del_metadata(axis='foo')

    def test_del_metadata_defaults(self):
        tab = example_table.copy()
        tab.del_metadata()
        exp = Table(example_table.matrix_data,
                    example_table.ids(axis='observation'),
                    example_table.ids())
        self.assertEqual(tab, exp)

    def test_del_metadata_idempotent(self):
        ex = example_table.copy()
        ex.del_metadata()
        ex_no_md = ex.copy()
        ex.del_metadata()
        self.assertEqual(ex, ex_no_md)

    def test_del_metadata_empty_list(self):
        tab = Table(np.array([[1, 2], [3, 4]]), ['a', 'b'], ['c', 'd'],
                    observation_metadata=[{'foo': 1, 'bar': 2, 'baz': 3},
                                          {'foo': 4, 'bar': 5, 'baz': 6}])
        exp = tab.copy()
        tab.del_metadata(keys=[])
        self.assertEqual(tab, exp)

    def test_del_metadata_multiple_keys(self):
        tab = Table(np.array([[1, 2], [3, 4]]), ['a', 'b'], ['c', 'd'],
                    observation_metadata=[{'foo': 1, 'bar': 2, 'baz': 3},
                                          {'foo': 4, 'bar': 5, 'baz': 6}])
        exp = Table(np.array([[1, 2], [3, 4]]), ['a', 'b'], ['c', 'd'],
                    observation_metadata=[{'baz': 3},
                                          {'baz': 6}])
        tab.del_metadata(keys=['foo', 'bar'])
        self.assertEqual(tab, exp)

    def test_del_metadata_jagged(self):
        # this situation should never happen but technically can
        tab = Table(np.array([[1, 2], [3, 4]]), ['a', 'b'], ['c', 'd'],
                    observation_metadata=[{'foo': 1}, {'bar': 2}])
        tab.del_metadata(axis='observation', keys=['foo'])
        exp = Table(np.array([[1, 2], [3, 4]]), ['a', 'b'], ['c', 'd'],
                    observation_metadata=[{}, {'bar': 2}])
        self.assertEqual(tab, exp)

    def test_del_metadata_keys_none_sample(self):
        tab = example_table.copy()
        tab.del_metadata(axis='sample')
        self.assertEqual(tab.metadata(), None)

    def test_del_metadata_keys_none_observation(self):
        tab = example_table.copy()
        tab.del_metadata(axis='observation')
        self.assertEqual(tab.metadata(axis='observation'), None)

    def test_del_metadata_keys_none_whole(self):
        tab = example_table.copy()
        tab.del_metadata(axis='whole')
        self.assertEqual(tab.metadata(), None)
        self.assertEqual(tab.metadata(axis='observation'), None)

    def test_all_keys_dropped(self):
        tab = example_table.copy()
        tab.del_metadata(keys=['taxonomy', 'environment'], axis='whole')
        self.assertEqual(tab, Table(tab.matrix_data,
                                    tab.ids(axis='observation'),
                                    tab.ids()))

    def test_add_metadata_two_entries(self):
        """ add_metadata functions with more than one md entry """
        obs_ids = [1, 2, 3]
        obs_md = {1: {'taxonomy': ['A', 'B'], 'other': 'h1'},
                  2: {'taxonomy': ['B', 'C'], 'other': 'h2'},
                  3: {'taxonomy': ['E', 'D', 'F'], 'other': 'h3'}}
        samp_ids = [4, 5, 6, 7]
        samp_md = [{'d': 0}, {'e': 0}, {'f': 0}, {'g': 0}]
        d = np.array([[1, 2, 3, 4], [5, 6, 7, 8], [9, 10, 11, 12]])
        t = Table(d, obs_ids, samp_ids, observation_metadata=None,
                  sample_metadata=samp_md)
        t.add_metadata(obs_md, axis='observation')
        self.assertEqual(t._observation_metadata[0]['taxonomy'], ['A', 'B'])
        self.assertEqual(t._observation_metadata[1]['taxonomy'], ['B', 'C'])
        self.assertEqual(t._observation_metadata[2]['taxonomy'],
                         ['E', 'D', 'F'])
        self.assertEqual(t._observation_metadata[0]['other'], 'h1')
        self.assertEqual(t._observation_metadata[1]['other'], 'h2')
        self.assertEqual(t._observation_metadata[2]['other'], 'h3')

        samp_md = {4: {'x': 'y', 'foo': 'bar'}, 5: {'x': 'z'}}
        t.add_metadata(samp_md, axis='sample')
        self.assertEqual(t._sample_metadata[0]['x'], 'y')
        self.assertEqual(t._sample_metadata[0]['foo'], 'bar')
        self.assertEqual(t._sample_metadata[1]['x'], 'z')

    def test_add_metadata_one_w_existing_metadata(self):
        """ add_sample_metadata functions with existing metadata """
        obs_ids = [1, 2, 3]
        obs_md = [{'a': 0}, {'b': 0}, {'c': 0}]
        samp_ids = [4, 5, 6, 7]
        samp_md = [{'Treatment': 'Control'},
                   {'Treatment': 'Fasting'},
                   {'Treatment': 'Fasting'},
                   {'Treatment': 'Control'}]
        d = np.array([[1, 2, 3, 4], [5, 6, 7, 8], [9, 10, 11, 12]])
        t = Table(d, obs_ids, samp_ids, observation_metadata=obs_md,
                  sample_metadata=samp_md)
        self.assertEqual(t._sample_metadata[0]['Treatment'], 'Control')
        self.assertEqual(t._sample_metadata[1]['Treatment'], 'Fasting')
        self.assertEqual(t._sample_metadata[2]['Treatment'], 'Fasting')
        self.assertEqual(t._sample_metadata[3]['Treatment'], 'Control')

        samp_md = {4: {'barcode': 'TTTT'},
                   6: {'barcode': 'AAAA'},
                   5: {'barcode': 'GGGG'},
                   7: {'barcode': 'CCCC'},
                   10: {'ignore': 'me'}}
        t.add_metadata(samp_md, 'sample')
        self.assertEqual(t._sample_metadata[0]['Treatment'], 'Control')
        self.assertEqual(t._sample_metadata[1]['Treatment'], 'Fasting')
        self.assertEqual(t._sample_metadata[2]['Treatment'], 'Fasting')
        self.assertEqual(t._sample_metadata[3]['Treatment'], 'Control')
        self.assertEqual(t._sample_metadata[0]['barcode'], 'TTTT')
        self.assertEqual(t._sample_metadata[1]['barcode'], 'GGGG')
        self.assertEqual(t._sample_metadata[2]['barcode'], 'AAAA')
        self.assertEqual(t._sample_metadata[3]['barcode'], 'CCCC')

        obs_md = {1: {'foo': 'bar'}}
        t.add_metadata(obs_md, axis='observation')
        self.assertEqual(t._observation_metadata[0]['foo'], 'bar')
        self.assertEqual(t._observation_metadata[1]['foo'], None)
        self.assertEqual(t._observation_metadata[2]['foo'], None)

    def test_add_metadata_one_entry(self):
        """ add_sample_metadata functions with single md entry """
        obs_ids = [1, 2, 3]
        obs_md = [{'a': 0}, {'b': 0}, {'c': 0}]
        samp_ids = [4, 5, 6, 7]
        samp_md = {4: {'Treatment': 'Control'},
                   5: {'Treatment': 'Fasting'},
                   6: {'Treatment': 'Fasting'},
                   7: {'Treatment': 'Control'}}
        d = np.array([[1, 2, 3, 4], [5, 6, 7, 8], [9, 10, 11, 12]])
        t = Table(d, obs_ids, samp_ids, obs_md=obs_md, samp_md=None)
        t.add_metadata(samp_md, axis='sample')
        self.assertEqual(t._sample_metadata[0]['Treatment'], 'Control')
        self.assertEqual(t._sample_metadata[1]['Treatment'], 'Fasting')
        self.assertEqual(t._sample_metadata[2]['Treatment'], 'Fasting')
        self.assertEqual(t._sample_metadata[3]['Treatment'], 'Control')

    def test_add_sample_metadata_two_entries(self):
        """ add_sample_metadata functions with more than one md entry """
        obs_ids = [1, 2, 3]
        obs_md = [{'a': 0}, {'b': 0}, {'c': 0}]
        samp_ids = [4, 5, 6, 7]
        samp_md = {4: {'Treatment': 'Control', 'D': ['A', 'A']},
                   5: {'Treatment': 'Fasting', 'D': ['A', 'B']},
                   6: {'Treatment': 'Fasting', 'D': ['A', 'C']},
                   7: {'Treatment': 'Control', 'D': ['A', 'D']}}
        d = np.array([[1, 2, 3, 4], [5, 6, 7, 8], [9, 10, 11, 12]])
        t = Table(d, obs_ids, samp_ids, obs_md=obs_md, samp_md=None)
        t.add_metadata(samp_md, axis='sample')
        self.assertEqual(t._sample_metadata[0]['Treatment'], 'Control')
        self.assertEqual(t._sample_metadata[1]['Treatment'], 'Fasting')
        self.assertEqual(t._sample_metadata[2]['Treatment'], 'Fasting')
        self.assertEqual(t._sample_metadata[3]['Treatment'], 'Control')
        self.assertEqual(t._sample_metadata[0]['D'], ['A', 'A'])
        self.assertEqual(t._sample_metadata[1]['D'], ['A', 'B'])
        self.assertEqual(t._sample_metadata[2]['D'], ['A', 'C'])
        self.assertEqual(t._sample_metadata[3]['D'], ['A', 'D'])

    def test_align_to_dataframe_samples(self):
        table = Table(np.array([[0, 0, 1, 1],
                                [2, 2, 4, 4],
                                [5, 5, 3, 3],
                                [0, 0, 0, 1]]).T,
                      ['o1', 'o2', 'o3', 'o4'],
                      ['s1', 's2', 's3', 's4'])
        metadata = pd.DataFrame([['a', 'control'],
                                 ['c', 'diseased'],
                                 ['b', 'control']],
                                index=['s1', 's3', 's2'],
                                columns=['Barcode', 'Treatment'])
        exp_table = Table(np.array([[0, 0, 1, 1],
                                    [2, 2, 4, 4],
                                    [5, 5, 3, 3]]).T,
                          ['o1', 'o2', 'o3', 'o4'],
                          ['s1', 's2', 's3'])
        exp_metadata = pd.DataFrame([['a', 'control'],
                                     ['b', 'control'],
                                     ['c', 'diseased']],
                                    index=['s1', 's2', 's3'],
                                    columns=['Barcode', 'Treatment'])
        res_table, res_metadata = table.align_to_dataframe(metadata)
        pdt.assert_frame_equal(exp_metadata, res_metadata)
        self.assertEqual(res_table.descriptive_equality(exp_table),
                         'Tables appear equal')

    def test_align_to_dataframe_observations(self):
        table = Table(np.array([[0, 0, 1, 1],
                                [2, 2, 4, 4],
                                [5, 5, 3, 3],
                                [0, 0, 0, 1]]),
                      ['o1', 'o2', 'o3', 'o4'],
                      ['s1', 's2', 's3', 's4'])
        metadata = pd.DataFrame([['a', 'Firmicutes'],
                                 ['c', 'Proteobacteria'],
                                 ['b', 'Firmicutes']],
                                index=['o1', 'o3', 'o2'],
                                columns=['Barcode', 'Treatment'])
        exp_table = Table(np.array([[0, 0, 1, 1],
                                    [2, 2, 4, 4],
                                    [5, 5, 3, 3]]),
                          ['o1', 'o2', 'o3'],
                          ['s1', 's2', 's3', 's4'])
        exp_metadata = pd.DataFrame([['a', 'Firmicutes'],
                                     ['b', 'Firmicutes'],
                                     ['c', 'Proteobacteria']],
                                    index=['o1', 'o2', 'o3'],
                                    columns=['Barcode', 'Treatment'])
        res_table, res_metadata = table.align_to_dataframe(
            metadata, axis='observation')
        pdt.assert_frame_equal(exp_metadata, res_metadata)
        self.assertEqual(res_table.descriptive_equality(exp_table),
                         'Tables appear equal')

    def test_align_to_dataframe_samples_remove_empty(self):
        table = Table(np.array([[0, 0, 1, 0],
                                [2, 2, 4, 0],
                                [5, 5, 3, 0],
                                [0, 0, 0, 1]]).T,
                      ['o1', 'o2', 'o3', 'o4'],
                      ['s1', 's2', 's3', 's4'])
        metadata = pd.DataFrame([['a', 'control'],
                                 ['c', 'diseased'],
                                 ['b', 'control']],
                                index=['s1', 's3', 's2'],
                                columns=['Barcode', 'Treatment'])
        exp_table = Table(np.array([[0, 0, 1],
                                    [2, 2, 4],
                                    [5, 5, 3]]).T,
                          ['o1', 'o2', 'o3'],
                          ['s1', 's2', 's3'])
        exp_metadata = pd.DataFrame([['a', 'control'],
                                     ['b', 'control'],
                                     ['c', 'diseased']],
                                    index=['s1', 's2', 's3'],
                                    columns=['Barcode', 'Treatment'])
        res_table, res_metadata = table.align_to_dataframe(metadata)
        pdt.assert_frame_equal(exp_metadata, res_metadata)
        self.assertEqual(res_table.descriptive_equality(exp_table),
                         'Tables appear equal')

    def test_align_to_dataframe_samples_empty(self):
        table = Table(np.array([[0, 0, 1, 0],
                                [2, 2, 4, 0],
                                [5, 5, 3, 0],
                                [0, 0, 0, 1]]).T,
                      ['o1', 'o2', 'o3', 'o4'],
                      ['s1', 's2', 's3', 's4'])
        metadata = pd.DataFrame([['a', 'control'],
                                 ['c', 'diseased'],
                                 ['b', 'control']],
                                index=['s1', 's3', 's2'],
                                columns=['Barcode', 'Treatment'])
        exp_table = Table(np.array([[0, 0, 1],
                                    [2, 2, 4],
                                    [5, 5, 3]]).T,
                          ['o1', 'o2', 'o3'],
                          ['s1', 's2', 's3'])
        exp_metadata = pd.DataFrame([['a', 'control'],
                                     ['b', 'control'],
                                     ['c', 'diseased']],
                                    index=['s1', 's2', 's3'],
                                    columns=['Barcode', 'Treatment'])
        res_table, res_metadata = table.align_to_dataframe(metadata)
        pdt.assert_frame_equal(exp_metadata, res_metadata)
        self.assertEqual(res_table.descriptive_equality(exp_table),
                         'Tables appear equal')

    def test_align_to_dataframe_samples_no_common_ids(self):
        table = Table(np.array([[0, 0, 1, 0],
                                [2, 2, 4, 0],
                                [5, 5, 3, 0],
                                [0, 0, 0, 1]]),
                      ['s1', 's2', 's3', 's4'],
                      ['o1', 'o2', 'o3', 'o4'])
        metadata = pd.DataFrame([['a', 'control'],
                                 ['c', 'diseased'],
                                 ['b', 'control']],
                                index=['s1', 's3', 's2'],
                                columns=['Barcode', 'Treatment'])
        with self.assertRaises(TableException):
            table.align_to_dataframe(metadata)

    @pytest.mark.skipif(not HAVE_SKBIO, reason="skbio not installed")
    def test_align_tree_intersect_tips(self):
        # there are less tree tips than observations
        table = Table(np.array([[0, 0, 1, 1],
                                [2, 3, 4, 4],
                                [5, 5, 3, 3],
                                [0, 0, 0, 1]]).T,
                      ['a', 'b', 'c', 'd'],
                      ['s1', 's2', 's3', 's4'])
        tree = skbio.TreeNode.read(["((a,b)f,d)r;"])
        exp_table = Table(np.array([[0, 0, 1],
                                    [2, 3, 4],
                                    [5, 5, 3],
                                    [0, 0, 1]]).T,
                          ['a', 'b', 'd'],
                          ['s1', 's2', 's3', 's4'])
        exp_tree = tree
        res_table, res_tree = table.align_tree(tree)
        self.assertEqual(res_table.descriptive_equality(exp_table),
                         'Tables appear equal')
        self.assertEqual(str(exp_tree), str(res_tree))

    @pytest.mark.skipif(not HAVE_SKBIO, reason="skbio not installed")
    def test_align_tree_intersect_obs(self):
        # table has less observations than tree tips
        table = Table(np.array([[0, 0, 1],
                                [2, 3, 4],
                                [5, 5, 3],
                                [0, 0, 1]]).T,
                      ['a', 'b', 'd'],
                      ['s1', 's2', 's3', 's4'])
        tree = skbio.TreeNode.read(["(((a,b)f, c),d)r;"])
        exp_table = Table(np.array([[1, 0, 0],
                                    [4, 2, 3],
                                    [3, 5, 5],
                                    [1, 0, 0]]).T,
                          ['d', 'a', 'b'],
                          ['s1', 's2', 's3', 's4'])
        exp_tree = skbio.TreeNode.read(["(d,(a,b)f)r;"])
        res_table, res_tree = table.align_tree(tree)
        self.assertEqual(res_table.descriptive_equality(exp_table),
                         'Tables appear equal')
        self.assertEqual(exp_tree.compare_rfd(res_tree), 0)

    @pytest.mark.skipif(not HAVE_SKBIO, reason="skbio not installed")
    def test_align_tree_sample(self):
        # table has less observations than tree tips
        table = Table(np.array([[0, 0, 1],
                                [2, 3, 4],
                                [5, 5, 3],
                                [0, 0, 1]]),
                      ['o1', 'o2', 'o3', 'o4'],
                      ['s1', 's2', 's4'])
        tree = skbio.TreeNode.read(["(((s1,s2)F, s3),s4)R;"])
        exp_table = Table(np.array([[1, 0, 0],
                                    [4, 2, 3],
                                    [3, 5, 5],
                                    [1, 0, 0]]),
                          ['o1', 'o2', 'o3', 'o4'],
                          ['s4', 's1', 's2'])
        exp_tree = skbio.TreeNode.read(["(s4,(s1,s2)F)R;"])
        res_table, res_tree = table.align_tree(tree, axis='sample')
        self.assertEqual(res_table.descriptive_equality(exp_table),
                         'Tables appear equal')
        self.assertEqual(exp_tree.compare_rfd(res_tree), 0)

    def test_get_value_by_ids(self):
        """Return the value located in the matrix by the ids"""
        t1 = Table(np.array([[5, 6], [7, 8]]), [3, 4], [1, 2])
        t2 = Table(np.array([[5, 6], [7, 8]]),
                   ['c', 'd'], ['a', 'b'])

        self.assertEqual(5, t1.get_value_by_ids(3, 1))
        self.assertEqual(6, t1.get_value_by_ids(3, 2))
        self.assertEqual(7, t1.get_value_by_ids(4, 1))
        self.assertEqual(8, t1.get_value_by_ids(4, 2))
        self.assertEqual(5, t2.get_value_by_ids('c', 'a'))
        self.assertEqual(6, t2.get_value_by_ids('c', 'b'))
        self.assertEqual(7, t2.get_value_by_ids('d', 'a'))
        self.assertEqual(8, t2.get_value_by_ids('d', 'b'))

        self.assertRaises(UnknownIDError, t1.get_value_by_ids, 'a', 1)
        self.assertRaises(UnknownIDError, t2.get_value_by_ids, 0, 0)

    def test_getitem(self):
        """getitem should work as expeceted"""
        self.assertEqual(self.simple_derived[0, 0], 5)
        self.assertEqual(self.simple_derived[1, 0], 7)
        self.assertEqual(self.simple_derived[0, 1], 6)
        self.assertEqual(self.simple_derived[1, 1], 8)
        self.assertRaises(IndexError, self.simple_derived.__getitem__, [1, 2])

    def test_is_empty(self):
        """returns true if empty"""
        self.assertTrue(Table(np.array([]), [], []).is_empty())
        self.assertFalse(self.simple_derived.is_empty())
        self.assertTrue(Table(np.array([[]]), [], []).is_empty())

    def test_convert_vector_to_dense(self):
        """Properly converts ScipySparseMat vectors to dense numpy repr."""
        input_row = lil_matrix((1, 3))
        input_row[(0, 0)] = 1
        input_row[(0, 2)] = 3
        exp = np.array([1, 0, 3])
        obs = self.row_vec._to_dense(input_row)
        npt.assert_array_equal(obs, exp)

        input_row = lil_matrix((3, 1))
        input_row[(0, 0)] = 1
        input_row[(2, 0)] = 3
        exp = np.array([1, 0, 3])
        obs = self.row_vec._to_dense(input_row)
        npt.assert_array_equal(obs, exp)

        input_row = lil_matrix((1, 1))
        input_row[(0, 0)] = 42
        exp = np.array([42])
        obs = self.single_ele._to_dense(input_row)
        npt.assert_array_equal(obs, exp)

    def test_length(self):
        npt.assert_array_equal(self.null1.length(), 0)
        npt.assert_array_equal(self.null2.length(axis='sample'), 42)
        npt.assert_array_equal(self.null3.length(axis='observation'), 42)
        npt.assert_array_equal(self.mat1.length(), 3)
        npt.assert_array_equal(self.empty.length(axis='observation'), 2)
        npt.assert_array_equal(self.row_vec.length(axis='observation'), 1)
        npt.assert_array_equal(self.row_vec.length(axis='sample'), 3)

        with self.assertRaises(UnknownAxisError):
            self.mat1.length(axis='foo')

    def test_shape(self):
        """What kind of shape are you in?"""
        npt.assert_array_equal(self.null1.shape, (0, 0))
        npt.assert_array_equal(self.null2.shape, (0, 42))
        npt.assert_array_equal(self.null3.shape, (42, 0))
        npt.assert_array_equal(self.mat1.shape, (2, 3))
        npt.assert_array_equal(self.empty.shape, (2, 2))
        npt.assert_array_equal(self.row_vec.shape, (1, 3))
        npt.assert_array_equal(self.col_vec.shape, (3, 1))
        npt.assert_array_equal(self.single_ele.shape, (1, 1))

    def test_dtype(self):
        """What's your type?"""
        for m in self.nulls:
            self.assertEqual(m.dtype, None)

        self.assertEqual(self.empty.dtype, float)
        self.assertEqual(self.row_vec.dtype, float)

    def test_nnz(self):
        """What is your NNZ?"""
        for m in self.nulls:
            self.assertEqual(m.nnz, 0)

        self.assertEqual(self.empty.nnz, 0)
        self.assertEqual(self.single_ele.nnz, 1)
        self.assertEqual(self.mat1.nnz, 4)
        self.assertEqual(self.explicit_zeros.nnz, 4)

    def test_nnz_issue_727(self):
        wrn = "Changing the sparsity structure of a csr_matrix is expensive. lil_matrix is more efficient."  # noqa
        with warnings.catch_warnings():
            warnings.filterwarnings("ignore", message=wrn)
            tab = Table(np.array([[0, 1], [0, 0]]), ['a', 'b'], ['1', '2'])
            self.assertEqual(tab.nnz, 1)
            tab._data[0, 0] = 0
            self.assertEqual(tab.nnz, 1)

    def test_get_row(self):
        """Test grabbing a row from the matrix."""
        # note that we only have to test the first two elements don't have that
        # row according to the underlying scipy sparse matrix
        for i in range(0, 2):
            with self.assertRaises(IndexError):
                self.nulls[i]._get_row(0)

        exp = lil_matrix((1, 3))
        exp[(0, 0)] = 1
        exp[(0, 2)] = 2

        obs = self.mat1._get_row(0)
        self.assertEqual((obs != exp).sum(), 0)

    def test_get_col(self):
        """Test grabbing a column from the matrix."""
        # note that we only have to test the first and last element, these
        # don't have that column according to the underlying scipy sparse
        # matrix
        for i in [0, 2]:
            with self.assertRaises(IndexError):
                self.nulls[i]._get_col(0)

        exp = lil_matrix((2, 1))
        exp[(0, 0)] = 1
        exp[(1, 0)] = 3

        obs = self.mat1._get_col(0)
        self.assertEqual((obs != exp).sum(), 0)

    def test_eq(self):
        """Test whether two matrices are equal."""
        # Empty/null cases (i.e., 0x0, 0xn, nx0).
        def ids(X):
            return ['x%d' % e for e in range(0, X)]
        a = Table(np.zeros((0, 0)), [], [])
        b = Table(np.zeros((0, 42), dtype=float), [], ids(42))
        c = Table(np.zeros((42, 0), dtype=float), ids(42), [])
        d = Table(np.zeros((2, 2)), ids(2), ids(2))

        self.assertTrue(self.null1 == a)
        self.assertTrue(self.null2 == b)
        self.assertTrue(self.null3 == c)
        self.assertTrue(self.empty == d)

        mat2 = Table(np.array([[1, 0, 2], [3, 0, 4]]),
                     ['o1', 'o2'], ['s1', 's2', 's3'])
        self.assertTrue(self.mat1 == mat2)

        mat2._data = mat2._data.tolil()
        self.assertNotEqual(self.mat1._data.format, mat2._data.format)
        self.assertEqual(self.mat1, mat2)

        # Equality works in both directions.
        self.assertEqual(mat2, self.mat1)

    def test_ne(self):
        """Test whether two matrices are not equal."""
        # Wrong type.
        self.assertTrue(self.null1 != np.array([]))

        # Wrong shape.
        def ids(X):
            return ['x%d' % e for e in range(0, X)]
        d = Table(np.ones((1, 1)), ids(1), ids(1))
        self.assertTrue(self.null2 != self.null3)
        self.assertTrue(self.empty != d)

        # Wrong dtype.
        d = Table(np.zeros((2, 2)), ids(2), ids(2), type=float)
        self.assertTrue(self.empty != d)

        # Wrong size.
        wrong_size = Table(np.zeros((2, 2)), ids(2), ids(2))
        self.assertTrue(self.empty == wrong_size)
        wrong_size = Table(np.ones((1, 1)), ['c'], ['a'])
        self.assertTrue(self.empty != wrong_size)

        # Wrong size.
        wrong_data = self.mat1.copy()
        self.assertTrue(self.mat1 == wrong_data)
        wrong_data = Table(np.array([[42, 0, 2], [3, 0, 4]]),
                           ['o1', 'o2'], ['s1', 's2', 's3'])
        self.assertTrue(self.mat1 != wrong_data)
        self.assertTrue(wrong_data != self.mat1)

    def test_getitem_2(self):
        """Test getting an element from the matrix."""
        for m in self.nulls:
            with self.assertRaises(IndexError):
                m[0, 0]

        with self.assertRaises(IndexError):
            self.empty[0]

        with self.assertRaises(IndexError):
            self.empty[:, :]

        with self.assertRaises(IndexError):
            self.empty[0:1, 0]

        with self.assertRaises(IndexError):
            self.empty[0, 0:1]

        exp = lil_matrix((2, 1))
        obs = self.empty[:, 0]
        self.assertEqual((obs != exp).sum(), 0)

        # Extracting a column.
        obs = self.mat1[:, 2]
        self.assertEqual((obs != self.mat1._get_col(2)).sum(), 0)

        # Extracting a row.
        obs = self.mat1[1, :]
        self.assertEqual((obs != self.mat1._get_row(1)).sum(), 0)

        # Extracting a single element.
        self.assertEqual(self.empty[1, 1], 0)
        self.assertEqual(self.mat1[1, 2], 4)

        with self.assertRaises(IndexError):
            self.mat1[1, 3]


class SparseTableTests(TestCase):

    def setUp(self):
        self.vals = {(0, 0): 5, (0, 1): 6, (1, 0): 7, (1, 1): 8}
        self.st1 = Table(self.vals,
                         ['1', '2'], ['a', 'b'])
        self.st2 = Table(self.vals,
                         ['1', '2'], ['a', 'b'])
        self.vals3 = {(0, 0): 1, (0, 1): 2, (1, 0): 3, (1, 1): 4}
        self.vals4 = {(0, 0): 1, (0, 1): 2, (1, 0): 3, (1, 1): 4}
        self.st3 = Table(self.vals3, ['2', '3'], ['b', 'c'])
        self.st4 = Table(self.vals4, ['3', '4'], ['c', 'd'])
        self._to_dict_f = lambda x: sorted(x.items())
        self.st_rich = Table(self.vals,
                             ['1', '2'], ['a', 'b'],
                             [{'taxonomy': ['k__a', 'p__b']},
                              {'taxonomy': ['k__a', 'p__c']}],
                             [{'barcode': 'aatt'}, {'barcode': 'ttgg'}])

        self.empty_st = Table([], [], [])

        self.vals5 = {(0, 1): 2, (1, 1): 4}
        self.st5 = Table(self.vals5, ['5', '6'], ['a', 'b'])

        self.vals6 = {(0, 0): 0, (0, 1): 0, (1, 0): 0, (1, 1): 0}
        self.st6 = Table(self.vals6, ['5', '6'], ['a', 'b'])

        self.vals7 = {(0, 0): 5, (0, 1): 7, (1, 0): 8, (1, 1): 0}
        self.st7 = Table(self.vals7, ['5', '6'], ['a', 'b'])

        self.single_sample_st = Table(
            np.array([[2.0], [0.0], [1.0]]),
            ['O1', 'O2', 'O3'], ['S1'])
        self.single_obs_st = Table(np.array([[2.0, 0.0, 1.0]]),
                                   ['01'], ['S1', 'S2', 'S3'])

        self.sparse_table = Table(np.array([[1, 0, 2, 0],
                                            [0, 3, 4, 0],
                                            [0, 5, 0, 0]]),
                                  ['O1', 'O2', 'O3'],
                                  ['S1', 'S2', 'S3', 'S4'])

    def test_sum(self):
        """Test of sum!"""
        self.assertEqual(self.st1.sum('whole'), 26)
        npt.assert_equal(self.st1.sum('sample'), np.array([12, 14]))
        npt.assert_equal(self.st1.sum('observation'), np.array([11, 15]))

        exp = np.array([3.0])
        obs = self.single_sample_st.sum('sample')
        self.assertEqual(obs, exp)

        exp = np.array([3.0])
        obs = self.single_obs_st.sum('observation')
        self.assertEqual(obs, exp)

    def test_reduce(self):
        """Reduce method"""
        def f(x, y):
            return x * 2 + y
        npt.assert_equal(self.st1.reduce(f, 'sample'), np.array([17, 20]))
        npt.assert_equal(self.st1.reduce(f, 'observation'), np.array([16, 22]))

    def test_transpose(self):
        """Should transpose a sparse table"""
        obs = self.st1.transpose()

        npt.assert_equal(obs.ids(), self.st1.ids(axis='observation'))
        npt.assert_equal(obs.ids(axis='observation'), self.st1.ids())
        npt.assert_equal(obs.data('1', 'sample'),
                         self.st1.data('1', 'observation'))
        npt.assert_equal(obs.data('2', 'sample'),
                         self.st1.data('2', 'observation'))
        self.assertEqual(obs.transpose(), self.st1)

        obs = self.st_rich.transpose()

        npt.assert_equal(obs.ids(), self.st_rich.ids(axis='observation'))
        npt.assert_equal(obs.ids(axis='observation'), self.st_rich.ids())
        self.assertEqual(obs._sample_metadata,
                         self.st_rich._observation_metadata)
        self.assertEqual(obs._observation_metadata,
                         self.st_rich._sample_metadata)
        npt.assert_equal(obs.data('1', 'sample'),
                         self.st_rich.data('1', 'observation'))
        npt.assert_equal(obs.data('2', 'sample'),
                         self.st_rich.data('2', 'observation'))
        self.assertEqual(obs.transpose(), self.st_rich)

    def test_update_ids_inplace_bug_892(self):
        t = example_table.copy()
        exp = t.ids().copy()
        with self.assertRaises(TableException):
            t.update_ids({i: 'foo' for i in t.ids()}, inplace=True)
        npt.assert_equal(t.ids(), exp)

    def test_update_ids(self):
        """ids are updated as expected"""
        # update observation ids
        exp = self.st1.copy()
        exp._observation_ids = np.array(['41', '42long'])
        id_map = {'2': '42long', '1': '41'}
        obs = self.st1.update_ids(id_map, axis='observation', inplace=False)
        self.assertEqual(obs, exp)

        # update sample ids
        exp = self.st1.copy()
        exp._sample_ids = np.array(['99', '100'])
        id_map = {'a': '99', 'b': '100'}
        obs = self.st1.update_ids(id_map, axis='sample', inplace=False)
        self.assertEqual(obs, exp)

        # extra ids in id_map are ignored
        exp = self.st1.copy()
        exp._observation_ids = np.array(['41', '42'])
        id_map = {'2': '42', '1': '41', '0': '40'}
        obs = self.st1.update_ids(id_map, axis='observation', inplace=False)
        self.assertEqual(obs, exp)

        # missing ids in id_map when strict=True
        with self.assertRaises(TableException):
            self.st1.update_ids({'b': '100'}, axis='sample', strict=True,
                                inplace=False)

        # missing ids in id_map when strict=False
        exp = self.st1.copy()
        exp._sample_ids = np.array(['a', '100'])
        id_map = {'b': '100'}
        obs = self.st1.update_ids(id_map, axis='sample', strict=False,
                                  inplace=False)
        self.assertEqual(obs, exp)

        # raise an error if update would result in duplicated ids
        with self.assertRaises(TableException):
            self.st1.update_ids({'a': '100', 'b': '100'}, axis='sample',
                                inplace=False)

        # raises an error if a invalid axis is passed
        with self.assertRaises(UnknownAxisError):
            self.st1.update_ids(id_map, axis='foo', inplace=False)

        # when inplace == False, the input object is unchanged
        exp = self.st1.copy()
        exp._observation_ids = np.array(['41', '42'])
        id_map = {'2': '42', '1': '41'}
        obs = self.st1.update_ids(id_map, axis='observation', inplace=False)
        npt.assert_equal(self.st1._observation_ids, np.array(['1', '2']))
        # when inplace == True, the input object is changed
        obs = self.st1.update_ids(id_map, axis='observation', inplace=True)
        npt.assert_equal(self.st1._observation_ids, np.array(['41', '42']))

    def test_update_ids_nochange_bug(self):
        """ids are updated as expected"""
        # update observation ids
        exp = self.st1.copy()
        id_map = {'1': '1', '2': '2'}
        obs = self.st1.update_ids(id_map, axis='observation', inplace=False)
        self.assertEqual(obs, exp)

        # test having one ID remain unchanged
        exp = self.st1.copy()
        exp._observation_ids = np.array(['1', '3'])
        id_map = {'1': '1', '2': '3'}
        obs = self.st1.update_ids(id_map, axis='observation', inplace=False)
        self.assertEqual(obs, exp)

    def test_update_ids_cache_bug(self):
        obs = self.st1.update_ids({'1': 'x', '2': 'y'}, axis='observation',
                                  inplace=False)
        exp_index = {'x': 0, 'y': 1}
        self.assertEqual(obs._obs_index, exp_index)

        obs = self.st1.update_ids({'a': 'x', 'b': 'y'}, inplace=False)
        exp_index = {'x': 0, 'y': 1}
        self.assertEqual(obs._sample_index, exp_index)

    def test_other_spmatrix_type(self):
        ss = scipy.sparse
        for c in [ss.lil_matrix, ss.bsr_matrix, ss.coo_matrix, ss.dia_matrix,
                  ss.dok_matrix, ss.csc_matrix, ss.csr_matrix]:
            mat = c((2, 2))
            t = Table(mat, ['a', 'b'], [1, 2])
            self.assertTrue(isinstance(t.matrix_data,
                                       (csr_matrix, csc_matrix)))

    def test_sort_order(self):
        """sorts tables by arbitrary order"""
        # sort by observations arbitrary order
        vals = {(0, 0): 7, (0, 1): 8, (1, 0): 5, (1, 1): 6}
        exp = Table(vals, ['2', '1'], ['a', 'b'])
        obs = self.st1.sort_order(['2', '1'], axis='observation')
        self.assertEqual(obs, exp)
        # sort by samples arbitrary order
        vals = {(0, 0): 6, (0, 1): 5,
                (1, 0): 8, (1, 1): 7}
        exp = Table(vals, ['1', '2'], ['b', 'a'])
        obs = self.st1.sort_order(['b', 'a'], axis='sample')
        self.assertEqual(obs, exp)
        # raises an error if a invalid axis is passed
        with self.assertRaises(UnknownAxisError):
            self.st1.sort_order(['b', 'a'], axis='foo')

    def test_sort(self):
        """table sorted by a function and provided axis"""
        # sort by samples by a function
        sort_f = sorted
        data_in = nparray_to_sparse(
            np.array([[1, 2, 3, 8], [4, 5, 6, 9], [7, 8, 9, 11]]))
        t = Table(data_in, [2, 1, 3], ['c', 'a', 'b', 'd'])
        exp_data = nparray_to_sparse(
            np.array([[2, 3, 1, 8], [5, 6, 4, 9], [8, 9, 7, 11]]))
        exp = Table(exp_data, [2, 1, 3], ['a', 'b', 'c', 'd'])
        obs = t.sort(sort_f=sort_f)
        self.assertEqual(obs, exp)
        # sort by observation ids by a function
        sort_f = sorted
        data_in = nparray_to_sparse(
            np.array([[1, 2, 3, 8], [4, 5, 6, 9], [7, 8, 9, 11]]), float)
        t = Table(data_in, [2, 1, 3], ['c', 'a', 'b', 'd'])
        exp_data = nparray_to_sparse(
            np.array([[4, 5, 6, 9], [1, 2, 3, 8], [7, 8, 9, 11]]), float)
        exp = Table(exp_data, [1, 2, 3], ['c', 'a', 'b', 'd'])
        obs = t.sort(sort_f=sort_f, axis='observation')
        self.assertEqual(obs, exp)
        # raises an error if a invalid axis is passed
        with self.assertRaises(UnknownAxisError):
            t.sort(axis='foo')

    def test_eq(self):
        """sparse equality"""
        self.assertTrue(self.st1 == self.st2)
        self.st1._observation_ids = np.array(["1", "2", "3"], dtype=object)
        self.assertFalse(self.st1 == self.st2)

        self.st1._observation_ids = self.st2._observation_ids
        self.st1._data = nparray_to_sparse(np.array([[1, 2], [10, 20]]))
        self.assertFalse(self.st1 == self.st2)

    def test_data_equality(self):
        """check equality between tables"""
        self.assertTrue(self.st1._data_equality(self.st2._data))
        self.assertTrue(self.st1._data_equality(self.st1._data))
        self.assertFalse(self.st1._data_equality(self.st3._data))

    def test_nonzero(self):
        """Return a list of nonzero positions"""
        data = {(0, 0): 5, (0, 1): 6, (0, 2): 0, (0, 3): 3,
                (1, 0): 0, (1, 1): 7, (1, 2): 0, (1, 3): 8,
                (2, 0): 1, (2, 1): -1, (2, 2): 0, (2, 3): 0}
        st = Table(data, ['1', '2', '3'], ['a', 'b', 'c', 'd'])
        exp = [('1', 'a'), ('1', 'b'), ('1', 'd'), ('2', 'b'), ('2', 'd'),
               ('3', 'a'), ('3', 'b')]
        obs = list(st.nonzero())
        self.assertEqual(obs, exp)

    def test_nonzero_csc_bug(self):
        data = {(0, 0): 5, (0, 1): 6, (0, 2): 0, (0, 3): 3,
                (1, 0): 0, (1, 1): 7, (1, 2): 0, (1, 3): 8,
                (2, 0): 1, (2, 1): -1, (2, 2): 0, (2, 3): 0}
        st = Table(data, ['1', '2', '3'], ['a', 'b', 'c', 'd'])
        st._data = st._data.tocsc()
        exp = [('1', 'a'), ('1', 'b'), ('1', 'd'), ('2', 'b'), ('2', 'd'),
               ('3', 'a'), ('3', 'b')]
        obs = list(st.nonzero())
        self.assertEqual(obs, exp)

    def test_nonzero_counts(self):
        """Returns nonzero counts over an axis"""
        data = {(0, 0): 5, (0, 1): 6, (0, 2): 0, (0, 3): 3,
                (1, 0): 0, (1, 1): 7, (1, 2): 0, (1, 3): 8,
                (2, 0): 1, (2, 1): -1, (2, 2): 0, (2, 3): 0}
        st = Table(data, ['1', '2', '3'], ['a', 'b', 'c', 'd'])

        exp_samp = np.array([6, 12, 0, 11])
        exp_obs = np.array([14, 15, 0])
        exp_whole = np.array([29])

        obs_samp = st.nonzero_counts('sample', binary=False)
        obs_obs = st.nonzero_counts('observation', binary=False)
        obs_whole = st.nonzero_counts('whole', binary=False)

        npt.assert_equal(obs_samp, exp_samp)
        npt.assert_equal(obs_obs, exp_obs)
        npt.assert_equal(obs_whole, exp_whole)

    def test_nonzero_counts_binary(self):
        """Returns nonzero counts over an axis"""
        data = {(0, 0): 5, (0, 1): 6, (0, 2): 0, (0, 3): 3,
                (1, 0): 0, (1, 1): 7, (1, 2): 0, (1, 3): 8,
                (2, 0): 1, (2, 1): -1, (2, 2): 0, (2, 3): 0}
        st = Table(data, ['1', '2', '3'], ['a', 'b', 'c', 'd'])

        exp_samp = np.array([2, 3, 0, 2])
        exp_obs = np.array([3, 2, 2])
        exp_whole = np.array([7])

        obs_samp = st.nonzero_counts('sample', binary=True)
        obs_obs = st.nonzero_counts('observation', binary=True)
        obs_whole = st.nonzero_counts('whole', binary=True)

        npt.assert_equal(obs_samp, exp_samp)
        npt.assert_equal(obs_obs, exp_obs)
        npt.assert_equal(obs_whole, exp_whole)

    def test_fast_merge(self):
        data = {(0, 0): 10, (0, 1): 12, (1, 0): 14, (1, 1): 16}
        exp = Table(data, ['1', '2'], ['a', 'b'])
        obs = self.st1._fast_merge([self.st1])
        self.assertEqual(obs, exp)

    def test_fast_merge_multiple(self):
        data = {(0, 0): 20, (0, 1): 24, (1, 0): 28, (1, 1): 32}
        exp = Table(data, ['1', '2'], ['a', 'b'])
        obs = self.st1._fast_merge([self.st1, self.st1, self.st1])
        self.assertEqual(obs, exp)

    def test_fast_merge_nonoverlapping(self):
        t2 = self.st1.copy()
        t2.update_ids({'a': 'd'}, inplace=True, strict=False)
        t2.update_ids({'2': '3'}, axis='observation', inplace=True,
                      strict=False)
        exp = Table(np.array([[5, 12, 5],
                              [7, 8, 0],
                              [0, 8, 7]]), ['1', '2', '3'],
                    ['a', 'b', 'd'])
        obs = t2._fast_merge([self.st1])
        self.assertEqual(obs, exp)

    def test_merge(self):
        """Merge two tables"""
        u = 'union'
        i = 'intersection'

        # test 1
        data = {(0, 0): 10, (0, 1): 12, (1, 0): 14, (1, 1): 16}
        exp = Table(data, ['1', '2'], ['a', 'b'])
        obs = self.st1.merge(self.st1, sample=u, observation=u)
        self.assertEqual(obs, exp)

        # test 2
        data = {(0, 0): 5, (0, 1): 6, (0, 2): 0, (1, 0): 7, (1, 1): 9,
                (1, 2): 2, (2, 0): 0, (2, 1): 3, (2, 2): 4}
        exp = Table(data, ['1', '2', '3'], ['a', 'b', 'c'])
        obs = self.st1.merge(self.st3, sample=u, observation=u)
        self.assertEqual(obs, exp)

        # test 3
        data = {(0, 0): 5, (0, 1): 6, (0, 2): 0, (0, 3): 0,
                (1, 0): 7, (1, 1): 8, (1, 2): 0, (1, 3): 0,
                (2, 0): 0, (2, 1): 0, (2, 2): 1, (2, 3): 2,
                (3, 0): 0, (3, 1): 0, (3, 2): 3, (3, 3): 4}
        exp = Table(data, ['1', '2', '3', '4'], ['a', 'b', 'c', 'd'])
        obs = self.st1.merge(self.st4, sample=u, observation=u)
        self.assertEqual(obs, exp)

        # test 4
        data = {(0, 0): 10, (0, 1): 12, (1, 0): 14, (1, 1): 16}
        exp = Table(data, ['1', '2'], ['a', 'b'])
        obs = self.st1.merge(self.st1, sample=i, observation=i)
        self.assertEqual(obs, exp)

        # test 5
        exp = Table({(0, 0): 9}, ['2'], ['b'])
        obs = self.st1.merge(self.st3, sample=i, observation=i)
        self.assertEqual(obs, exp)

        # test 6
        self.assertRaises(TableException, self.st1.merge, self.st4, i, i)

        # test 7
        data = {(0, 0): 10, (0, 1): 12, (1, 0): 14, (1, 1): 16}
        exp = Table(data, ['1', '2'], ['a', 'b'])
        obs = self.st1.merge(self.st1, sample=i, observation=u)
        self.assertEqual(obs, exp)

        # test 8
        data = {(0, 0): 6, (1, 0): 9, (2, 0): 3}
        exp = Table(data, ['1', '2', '3'], ['b'])
        obs = self.st1.merge(self.st3, sample=i, observation=u)
        self.assertEqual(obs, exp)

        # test 9
        self.assertRaises(TableException, self.st1.merge, self.st4, i, u)

        # test 10
        data = {(0, 0): 10, (0, 1): 12, (1, 0): 14, (1, 1): 16}
        exp = Table(data, ['1', '2'], ['a', 'b'])
        obs = self.st1.merge(self.st1, sample=u, observation=i)
        self.assertEqual(obs, exp)

        # test 11
        data = {(0, 0): 7, (0, 1): 9, (0, 2): 2}
        exp = Table(data, ['2'], ['a', 'b', 'c'])
        obs = self.st1.merge(self.st3, sample=u, observation=i)
        self.assertEqual(obs, exp)

        # test 12
        self.assertRaises(TableException, self.st1.merge, self.st4, u, i)

    def test_data(self):
        """"""
        # Returns observations for a given sample
        exp = np.array([5, 7])
        obs = self.st1.data('a', 'sample')
        npt.assert_equal(obs, exp)
        with self.assertRaises(UnknownIDError):
            self.st1.data('asdasd', 'sample')

        # Returns samples for a given observation
        exp = np.array([5, 6])
        obs = self.st1.data('1', 'observation')
        npt.assert_equal(obs, exp)
        with self.assertRaises(UnknownIDError):
            self.st1.data('asdsad', 'observation')

        # Raises an error with unknown axis
        with self.assertRaises(UnknownAxisError):
            obs = self.st1.data('a', axis='foo')

    def test_data_sparse(self):
        # Returns observations for a given sample
        exp = csc_matrix(np.array([[5], [7]]))
        obs = self.st1.data('a', 'sample', dense=False)
        self.assertEqual((obs != exp).nnz, 0)
        with self.assertRaises(UnknownIDError):
            self.st1.data('asdasd', 'sample')

        # Returns samples for a given observation
        exp = csr_matrix(np.array([5, 6]))
        obs = self.st1.data('1', 'observation', dense=False)
        self.assertEqual((obs != exp).nnz, 0)
        with self.assertRaises(UnknownIDError):
            self.st1.data('asdsad', 'observation')

    def test_delimited_self(self):
        """Print out self in a delimited form"""
        exp = '\n'.join(
            ["# Constructed from biom file",
             "#OTU ID\ta\tb",
             "1\t5.0\t6.0",
             "2\t7.0\t8.0"])
        obs = self.st1.delimited_self()
        self.assertEqual(obs, exp)

        # Test observation_column_name.
        exp = '\n'.join(
            ["# Constructed from biom file",
             "Taxon\ta\tb",
             "1\t5.0\t6.0",
             "2\t7.0\t8.0"])
        obs = self.st1.delimited_self(observation_column_name='Taxon')
        self.assertEqual(obs, exp)

    def test_conv_to_self_type(self):
        """Should convert other to sparse type"""
        exp = lil_matrix((2, 2))
        exp[(0, 0)] = 5
        exp[(0, 1)] = 6
        exp[(1, 0)] = 7
        exp[(1, 1)] = 8
        obs = self.st1._conv_to_self_type(self.vals)
        self.assertEqual((obs != exp).sum(), 0)

        exp = lil_matrix((2, 2))
        exp[(0, 0)] = 5
        exp[(0, 1)] = 7
        exp[(1, 0)] = 6
        exp[(1, 1)] = 8
        obs = self.st1._conv_to_self_type(self.vals, transpose=True)
        self.assertEqual((obs != exp).sum(), 0)

        # passing a single vector
        exp = lil_matrix((1, 3))
        exp[(0, 0)] = 2
        exp[(0, 1)] = 0
        exp[(0, 2)] = 3
        obs = self.st1._conv_to_self_type(np.array([2, 0, 3]))
        self.assertEqual((obs != exp).sum(), 0)

        # passing a list of dicts
        exp = lil_matrix((2, 3))
        exp[(0, 0)] = 5
        exp[(0, 1)] = 6
        exp[(0, 2)] = 7
        exp[(1, 0)] = 8
        exp[(1, 1)] = 9
        exp[(1, 2)] = 10
        obs = self.st1._conv_to_self_type([{(0, 0): 5, (0, 1): 6, (0, 2): 7},
                                           {(1, 0): 8, (1, 1): 9, (1, 2): 10}])
        self.assertEqual((obs != exp).sum(), 0)

    def test_to_dense(self):
        """Should convert a self styled vector to numpy type"""
        input_row = lil_matrix((1, 3))
        input_row[(0, 0)] = 10
        exp = np.array([10.0, 0, 0])
        obs = self.st1._to_dense(input_row)
        npt.assert_equal(obs, exp)

        input_col = lil_matrix((3, 1))
        input_col[(0, 0)] = 12
        exp = np.array([12.0, 0, 0])
        obs = self.st1._to_dense(input_col)
        npt.assert_equal(obs, exp)

        # 1x1
        input_vec = lil_matrix((1, 1))
        input_vec[(0, 0)] = 42
        exp = np.array([42.0])
        obs = self.st1._to_dense(input_vec)
        npt.assert_equal(obs, exp)

    def test_iter_data_dense(self):
        exp = [np.array([5, 7]), np.array([6, 8])]
        obs = list(self.st1.iter_data())
        npt.assert_equal(obs, exp)

    def test_iter_data_sparse(self):
        exp = [csr_matrix(np.array([5, 7])),
               csr_matrix(np.array([6, 8]))]
        obs = list(self.st1.iter_data(dense=False))
        for o, e in zip(obs, exp):
            self.assertTrue((o != e).nnz == 0)

    def test_iter_pairwise_simple(self):
        """Should iterate pairwise over samples"""
        exp = [((np.array([5, 7]), 'a', None), (np.array([5, 7]), 'a', None)),
               ((np.array([5, 7]), 'a', None), (np.array([6, 8]), 'b', None)),
               ((np.array([6, 8]), 'b', None), (np.array([5, 7]), 'a', None)),
               ((np.array([6, 8]), 'b', None), (np.array([6, 8]), 'b', None))]
        obs = list(self.st1.iter_pairwise(dense=True, tri=False, diag=True))
        npt.assert_equal(obs, exp)

    def test_iter_pairwise_tri(self):
        """Should iterate pairwise over samples"""
        exp = [((np.array([5, 7]), 'a', None), (np.array([5, 7]), 'a', None)),
               ((np.array([5, 7]), 'a', None), (np.array([6, 8]), 'b', None)),
               ((np.array([6, 8]), 'b', None), (np.array([6, 8]), 'b', None))]
        obs = list(self.st1.iter_pairwise(dense=True, tri=True, diag=True))
        npt.assert_equal(obs, exp)

    def test_iter_pairwise_tri_diag(self):
        """Should iterate pairwise over samples"""
        exp = [((np.array([5, 7]), 'a', None), (np.array([6, 8]), 'b', None))]
        obs = list(self.st1.iter_pairwise(dense=True, tri=True, diag=False))
        npt.assert_equal(obs, exp)

    def test_iter_pairwise_diag(self):
        """Should iterate pairwise over samples"""
        exp = [((np.array([5, 7]), 'a', None), (np.array([6, 8]), 'b', None)),
               ((np.array([6, 8]), 'b', None), (np.array([5, 7]), 'a', None))]
        obs = list(self.st1.iter_pairwise(dense=True, tri=False, diag=False))
        npt.assert_equal(obs, exp)

    def test_iter(self):
        """Should iterate over samples"""
        exp = [(np.array([5, 7]), 'a', None), (np.array([6, 8]), 'b', None)]
        obs = list(self.st1)
        npt.assert_equal(obs, exp)

    def test_iter_obs(self):
        """Iterate over observations of sparse matrix"""
        r1 = lil_matrix((1, 2))
        r2 = lil_matrix((1, 2))
        r1[(0, 0)] = 5
        r1[(0, 1)] = 6
        r2[(0, 0)] = 7
        r2[(0, 1)] = 8

        exp = [r1.tocsr(), r2.tocsr()]
        obs = list(self.st1._iter_obs())

        for o, e in zip(obs, exp):
            self.assertEqual((o != e).sum(), 0)

    def test_iter_samp(self):
        """Iterate over samples of sparse matrix"""
        c1 = lil_matrix((1, 2))
        c2 = lil_matrix((1, 2))
        c1[(0, 0)] = 5
        c1[(0, 1)] = 7
        c2[(0, 0)] = 6
        c2[(0, 1)] = 8

        exp = [c1.tocsc(), c2.tocsc()]
        obs = list(self.st1._iter_samp())

        for o, e in zip(obs, exp):
            self.assertEqual((o != e).sum(), 0)

    def test_iter_samples(self):
        """Iterates samples"""
        gen = self.st1.iter()
        exp = [(np.array([5, 7]), 'a', None), (np.array([6, 8]), 'b', None)]
        obs = list(gen)
        npt.assert_equal(obs, exp)

        gen = self.st_rich.iter()
        exp = [(np.array([5, 7]), 'a', {'barcode': 'aatt'}),
               (np.array([6, 8]), 'b', {'barcode': 'ttgg'})]
        obs = list(gen)
        npt.assert_equal(obs, exp)

        # [[1,2,3],[1,0,2]] isn't yielding column 2 correctly
        vals = {(0, 0): 5, (0, 1): 6, (1, 1): 8}
        st = Table(vals, ['1', '2'], ['a', 'b'])
        gen = st.iter(axis='sample')
        exp = [(np.array([5, 0]), 'a', None), (np.array([6, 8]), 'b', None)]
        obs = list(gen)
        npt.assert_equal(obs, exp)

    def test_iter_observations(self):
        """Iterates observations"""
        gen = self.st1.iter(axis='observation')
        exp = [(np.array([5, 6]), '1', None), (np.array([7, 8]), '2', None)]
        obs = list(gen)
        npt.assert_equal(obs, exp)

        gen = self.st_rich.iter(axis='observation')
        exp = [(np.array([5, 6]), '1', {'taxonomy': ['k__a', 'p__b']}),
               (np.array([7, 8]), '2', {'taxonomy': ['k__a', 'p__c']})]
        obs = list(gen)
        npt.assert_equal(obs, exp)

    def test_iter_sample_data(self):
        """Iterates data by samples"""
        gen = self.st1.iter_data()
        exp = [np.array([5, 7]), np.array([6, 8])]
        obs = list(gen)
        npt.assert_equal(obs, exp)

        gen = self.st_rich.iter_data()
        exp = [np.array([5, 7]), np.array([6, 8])]
        obs = list(gen)
        npt.assert_equal(obs, exp)

        # [[1,2,3],[1,0,2]] isn't yielding column 2 correctly
        vals = {(0, 0): 5, (0, 1): 6, (1, 1): 8}
        st = Table(vals, ['1', '2'], ['a', 'b'])
        gen = st.iter_data()
        exp = [np.array([5, 0]), np.array([6, 8])]
        obs = list(gen)
        npt.assert_equal(obs, exp)

    def test_iter_sample_data_single_obs(self):
        """Iterates data by samples with a single observation."""
        exp = [np.array([2.0]), np.array([0.0]), np.array([1.0])]
        obs = list(self.single_obs_st.iter_data())
        # We test this way to make sure the observed value is a single element
        # array instead of a numpy scalar.
        for o, e in zip(obs, exp):
            self.assertEqual(o, e)

    def test_iter_observation_data(self):
        """Iterates data by observations"""
        gen = self.st1.iter_data(axis="observation")
        exp = [np.array([5, 6]), np.array([7, 8])]
        obs = list(gen)
        npt.assert_equal(obs, exp)

        gen = self.st_rich.iter_data(axis="observation")
        exp = [np.array([5, 6]), np.array([7, 8])]
        obs = list(gen)
        npt.assert_equal(obs, exp)

    def test_iter_observation_data_single_sample(self):
        """Iterates data by observations from a single sample."""
        exp = [np.array([2.0]), np.array([0.0]), np.array([1.0])]
        obs = list(self.single_sample_st.iter_data(axis="observation"))
        for o, e in zip(obs, exp):
            self.assertEqual(o, e)

    def test_copy_metadata(self):
        self.st_rich._sample_metadata[0]['foo'] = ['bar']
        copied_table = self.st_rich.copy()
        copied_table._sample_metadata[0]['foo'].append('bar2')
        self.assertNotEqual(copied_table, self.st_rich)
        self.st_rich._observation_metadata[0]['foo'] = ['bar']
        copied_table = self.st_rich.copy()
        copied_table._observation_metadata[0]['foo'].append('bar2')
        self.assertNotEqual(copied_table, self.st_rich)

    def test_copy_ids(self):
        copied_table = self.st_rich.copy()
        self.st_rich._sample_ids[0] = 'X'
        self.assertNotEqual(copied_table, self.st_rich)
        copied_table = self.st_rich.copy()
        self.st_rich._observation_ids[0] = 'X'
        self.assertNotEqual(copied_table, self.st_rich)

    def test_copy_data(self):
        copied_table = self.st_rich.copy()
        self.st_rich._data *= 2
        self.assertNotEqual(copied_table, self.st_rich)

    def test_filter_table_with_zeros(self):
        table = self.sparse_table

        def f_sample(vals, id_, md):
            return vals.size == table.shape[0]

        def f_obs(vals, id_, md):
            return vals.size == table.shape[1]

        obs = table.filter(f_sample, inplace=False)
        self.assertEqual(obs, table)

        obs = table.filter(f_obs, 'observation', inplace=False)
        self.assertEqual(obs, table)

        def f(vals, id_, md):
            return (np.all(vals == [1, 0, 0]) or np.all(vals == [0, 0, 0]))

        obs = table.filter(f, inplace=False)
        exp = Table(np.array([[1, 0],
                              [0, 0],
                              [0, 0]]),
                    ['O1', 'O2', 'O3'],
                    ['S1', 'S4'])
        self.assertEqual(obs, exp)

        def f(vals, id_, md):
            return (np.all(vals == [0, 3, 4, 0]) or
                    np.all(vals == [0, 5, 0, 0]))

        obs = table.filter(f, 'observation', inplace=False)
        exp = Table(np.array([[0, 3, 4, 0],
                              [0, 5, 0, 0]]),
                    ['O1', 'O2'],
                    ['S1', 'S2', 'S3', 'S4'])
        self.assertNotEqual(obs, exp)

    def test_filter_id_state(self):
        def f(vals, id_, md):
            return id_[0] == 'b'

        filtered_table = self.st3.filter(f, inplace=False)
        filtered_table_2 = self.st3.filter(f, inplace=True)
        self.assertEqual(filtered_table._sample_index, {'b': 0})
        self.assertEqual(filtered_table._obs_index, {'2': 0, '3': 1})
        self.assertEqual(filtered_table_2._sample_index, {'b': 0})
        self.assertEqual(filtered_table_2._obs_index, {'2': 0, '3': 1})

    def test_filter_return_type(self):
        def f(vals, id_, md):
            return id_[0] == 'b'
        filtered_table = self.st3.filter(f, inplace=False)
        filtered_table_2 = self.st3.filter(f, inplace=True)
        self.assertEqual(filtered_table, filtered_table_2)
        self.assertTrue(filtered_table_2 is self.st3)

    def test_filter_general_sample(self):
        def f(vals, id_, md):
            return id_ == 'a'

        values = csr_matrix(np.array([[5.],
                                      [7.]]))
        exp_table = Table(values, ['1', '2'], ['a'],
                          [{'taxonomy': ['k__a', 'p__b']},
                           {'taxonomy': ['k__a', 'p__c']}],
                          [{'barcode': 'aatt'}])

        table = self.st_rich
        obs_table = table.filter(f, 'sample', inplace=False)
        self.assertEqual(obs_table, exp_table)

        def f_2(vals, id_, md):
            return np.all(vals == np.array([5, 7]))

        obs_table_2 = table.filter(f_2, 'sample', inplace=False)
        self.assertEqual(obs_table_2, exp_table)

    def test_filter_general_observation(self):
        def f(vals, id_, md):
            return md['taxonomy'][1] == 'p__c'

        values = csr_matrix(np.array([[7., 8.]]))
        exp_table = Table(values, ['2'], ['a', 'b'],
                          [{'taxonomy': ['k__a', 'p__c']}],
                          [{'barcode': 'aatt'}, {'barcode': 'ttgg'}])
        table = self.st_rich
        obs_table = table.filter(f, 'observation', inplace=False)
        self.assertEqual(obs_table, exp_table)

        def f_2(vals, id_, md):
            return np.all(vals == np.array([7, 8]))
        obs_table_2 = table.filter(f_2, 'observation', inplace=False)
        self.assertEqual(obs_table_2, exp_table)

    def test_filter_sample_id(self):
        def f(vals, id_, md):
            return id_ == 'a'

        values = csr_matrix(np.array([[5.],
                                      [7.]]))
        exp_table = Table(values, ['1', '2'], ['a'],
                          [{'taxonomy': ['k__a', 'p__b']},
                           {'taxonomy': ['k__a', 'p__c']}],
                          [{'barcode': 'aatt'}])

        table = self.st_rich
        table.filter(f, 'sample')
        self.assertEqual(table, exp_table)

    def test_filter_sample_metadata(self):
        def f(vals, id_, md):
            return md['barcode'] == 'ttgg'
        values = csr_matrix(np.array([[6.],
                                      [8.]]))
        exp_table = Table(values, ['1', '2'], ['b'],
                          [{'taxonomy': ['k__a', 'p__b']},
                           {'taxonomy': ['k__a', 'p__c']}],
                          [{'barcode': 'ttgg'}])
        table = self.st_rich
        table.filter(f, 'sample')
        self.assertEqual(table, exp_table)

    def test_filter_sample_invert(self):
        def f(vals, id_, md):
            return md['barcode'] == 'aatt'
        values = csr_matrix(np.array([[6.],
                                      [8.]]))
        exp_table = Table(values, ['1', '2'], ['b'],
                          [{'taxonomy': ['k__a', 'p__b']},
                           {'taxonomy': ['k__a', 'p__c']}],
                          [{'barcode': 'ttgg'}])
        table = self.st_rich
        table.filter(f, 'sample', invert=True)
        self.assertEqual(table, exp_table)

    def test_filter_sample_remove_everything(self):
        def f(vals, id_, md):
            return False

        with errstate(empty='raise'), self.assertRaises(TableException):
            self.st_rich.filter(f, 'sample')

    def test_filter_observations_id(self):
        def f(vals, id_, md):
            return id_ == '1'

        values = csr_matrix(np.array([[5., 6.]]))
        exp_table = Table(values, ['1'], ['a', 'b'],
                          [{'taxonomy': ['k__a', 'p__b']}],
                          [{'barcode': 'aatt'}, {'barcode': 'ttgg'}])
        table = self.st_rich
        table.filter(f, 'observation')
        self.assertEqual(table, exp_table)

    def test_filter_observations_metadata(self):
        def f(vals, id_, md):
            return md['taxonomy'][1] == 'p__c'

        values = csr_matrix(np.array([[7., 8.]]))
        exp_table = Table(values, ['2'], ['a', 'b'],
                          [{'taxonomy': ['k__a', 'p__c']}],
                          [{'barcode': 'aatt'}, {'barcode': 'ttgg'}])
        table = self.st_rich
        table.filter(f, 'observation')
        self.assertEqual(table, exp_table)

    def test_filter_observations_invert(self):
        def f(vals, id_, md):
            return md['taxonomy'][1] == 'p__c'

        values = csr_matrix(np.array([[5., 6.]]))
        exp_table = Table(values, ['1'], ['a', 'b'],
                          [{'taxonomy': ['k__a', 'p__b']}],
                          [{'barcode': 'aatt'}, {'barcode': 'ttgg'}])
        table = self.st_rich
        table.filter(f, 'observation', invert=True)
        self.assertEqual(table, exp_table)

    def test_filter_observations_remove_everything(self):
        def f(vals, id_, md):
            return False

        with errstate(empty='raise'), self.assertRaises(TableException):
            self.st_rich.filter(f, 'observation')

    def test_subsample_same_seed_without_replacement(self):
        table = Table(np.array([[3, 1, 2], [0, 3, 4]]), ['O1', 'O2'],
                      ['S1', 'S2', 'S3'])
        exp = table.subsample(2, seed=1234)
        for _ in range(100):
            obs = table.subsample(2, seed=1234)
            self.assertEqual(obs, exp)

    def test_subsample_same_seed_with_replacement(self):
        table = Table(np.array([[3, 1, 2], [0, 3, 4]]), ['O1', 'O2'],
                      ['S1', 'S2', 'S3'])
        exp = table.subsample(2, seed=1234, with_replacement=True)
        for _ in range(100):
            obs = table.subsample(2, seed=1234, with_replacement=True)
            self.assertEqual(obs, exp)

    def test_subsample_by_id(self):
        table = Table(np.array([[3, 1, 2], [0, 3, 4]]), ['O1', 'O2'],
                      ['S1', 'S2', 'S3'])
        actual_o1 = set()
        actual_o2 = set()
        for i in range(100):
            obs = table.subsample(2, by_id=True)
            actual_o1.add(tuple(obs.data('O1', 'observation')))
            actual_o2.add(tuple(obs.data('O2', 'observation')))
        self.assertEqual(actual_o1, {(3, 1), (1, 2), (3, 2)})
        self.assertEqual(actual_o2, {(0, 3), (3, 4), (0, 4)}),

    def test_subsample_by_id_observations_bug(self):
        table = Table(np.array([[3, 1, 2], [0, 3, 4]]).T, ['O1', 'O2', 'O3'],
                      ['S1', 'S2'])
        actual_o1 = set()
        actual_o2 = set()
        for i in range(100):
            obs = table.subsample(2, axis='observation', by_id=True)
            actual_o1.add(tuple(obs.data('S1', 'sample')))
            actual_o2.add(tuple(obs.data('S2', 'sample')))
        self.assertEqual(actual_o1, {(3, 1), (1, 2), (3, 2)})
        self.assertEqual(actual_o2, {(0, 3), (3, 4), (0, 4)}),

    def test_filter_using_list_of_ids(self):
        ids = ['S1', 'S4']
        obs = self.sparse_table.filter(ids, inplace=False)
        exp = Table(np.array([[1, 0],
                              [0, 0],
                              [0, 0]]),
                    ['O1', 'O2', 'O3'],
                    ['S1', 'S4'])
        self.assertEqual(obs, exp)

        ids = ['O1', 'O2']
        obs = self.sparse_table.filter(ids, 'observation', invert=True,
                                       inplace=False)
        exp = Table(np.array([[0, 5, 0, 0]]),
                    ['O3'],
                    ['S1', 'S2', 'S3', 'S4'])
        self.assertEqual(obs, exp)

    def test_filter_out_full_table(self):
        t = Table(np.asarray([[1, 2, 3],
                              [4, 5, 6]]),
                  ['a', 'b'], ['c', 'd', 'e'])
        t_sample = t.filter(ids_to_keep=[], axis='sample', inplace=False)
        t_obs = t.filter(ids_to_keep=[], axis='observation', inplace=False)

        self.assertEqual(t_sample.shape, (2, 0))
        self.assertEqual(t_obs.shape, (0, 3))

    def test_subsample(self):
        table = Table(np.array([[0, 5, 0]]), ['O1'], ['S1', 'S2', 'S3'])

        obs = table.subsample(5, axis='observation')
        npt.assert_equal(obs.data('O1', 'observation'), np.array([5]))
        self.assertEqual(obs.ids(), ['S2'])

        table = Table(np.array([[3, 1, 1], [0, 3, 3]]), ['O1', 'O2'],
                      ['S1', 'S2', 'S3'])
        actual_o1 = set()
        actual_o2 = set()
        for i in range(100):
            obs = table.subsample(3)
            actual_o1.add(tuple(obs.data('O1', 'observation')))
            actual_o2.add(tuple(obs.data('O2', 'observation')))
        self.assertEqual(actual_o1, {(3, 0, 0), (3, 1, 0), (3, 0, 1),
                                     (3, 1, 1)})
        self.assertEqual(actual_o2, {(0, 3, 3), (0, 2, 3), (0, 3, 2),
                                     (0, 2, 2)})

    def test_subsample_md_copy_bug(self):
        """subsample would except when if metadata were present"""
        table = Table(np.array([[5, 5, 5]]), ['O1'], ['S1', 'S2', 'S3'],
                      [{'foo': 'bar'}], [{1: 2}, {3: 4}, {5: 6}])
        exp = table.copy()
        obs = table.subsample(5)
        self.assertEqual(obs, exp)

    def test_subsample_byid_with_replacement(self):
        dt = Table(np.array([[0, 1, 2], [2, 0, 1], [1, 2, 0]]),
                   ['O1', 'O2', 'O3'],
                   ['S1', 'S2', 'S3'])
        with self.assertRaises(ValueError):
            dt.subsample(20, by_id=True, with_replacement=True)

    def test_subsample_without_replacement_unique_results(self):
        """
        As in scikit-bio. Given a vector of observations, the total number of
        unique subsamplings when n == sum(vector) - 1 should be equal to the
        number of unique categories of observations when the vector is
        subsampled without replacement. If the vector is subsamples *with*
        replacement, however, there should be more than 10 different
        possible subsamplings.
        """
        a = np.array([[2, 1, 2, 1, 8, 6, 3, 3, 5, 5], ]).T
        dt = Table(data=a, sample_ids=['S1', ],
                   observation_ids=[f'OTU{i:02d}' for i in range(10)])
        actual = set()
        for i in range(1000):
            obs = dt.subsample(35)
            actual.add(tuple(obs.data('S1')))
        self.assertEqual(len(actual), 10)

    def test_subsample_with_replacement_unique_results(self):
        """
        As in scikit-bio. Given a vector of observations, the total number of
        unique subsamplings when n == sum(vector) - 1 should be equal to the
        number of unique categories of observations when the vector is
        subsampled without replacement. If the vector is subsamples *with*
        replacement, however, there should be more than 10 different
        possible subsamplings.
        """
        a = np.array([[2, 1, 2, 1, 8, 6, 3, 3, 5, 5], ]).T
        dt = Table(data=a, sample_ids=['S1', ],
                   observation_ids=[f'OTU{i:02d}' for i in range(10)])
        actual = set()
        for i in range(1000):
            obs = dt.subsample(35, with_replacement=True)
            actual.add(tuple(obs.data('S1')))
        self.assertGreater(len(actual), 10)

    def test_subsample_with_replacement_n(self):
        dt = Table(np.array([[0, 1, 2], [2, 0, 1], [1, 2, 0]]),
                   ['O1', 'O2', 'O3'],
                   ['S1', 'S2', 'S3'])
        new_dt = dt.subsample(20, with_replacement=True)
        new_counts = np.unique(new_dt.sum('sample'))
        self.assertEqual(new_counts.shape[0], 1)
        self.assertEqual(new_counts[0], 20)

    def test_pa(self):
        exp = Table(np.array([[1, 1], [1, 0]]), ['5', '6'], ['a', 'b'])
        self.st7.pa()
        self.assertEqual(self.st7, exp)

    def test_pa_with_neg(self):
        t = Table(np.array([[-10, 7], [0, -0.1]]), ['5', '6'], ['a', 'b'])
        exp = Table(np.array([[1, 1], [0, 1]]), ['5', '6'], ['a', 'b'])
        t.pa()
        self.assertEqual(t, exp)

    def test_pa_works_if_something_has_been_zeroed(self):
        exp = Table(np.array([[0, 1], [1, 0]]), ['5', '6'], ['a', 'b'])
        self.st7._data[0, 0] = 0
        self.st7.pa()
        self.assertEqual(self.st7, exp)

    def test_transform_return_type(self):
        def f(data, id_, md):
            return data / 2.

        filtered_table = self.st3.transform(f, inplace=False)
        filtered_table_2 = self.st3.transform(f, inplace=True)
        self.assertEqual(filtered_table, filtered_table_2)
        self.assertTrue(filtered_table_2 is self.st3)

    def test_transform_observation(self):
        """Transform axis by arbitrary function"""
        # Transform observations by arbitrary function
        def obs_transform_f(v, id, md):
            return np.where(v >= 7, 1, 0)
        sp_sd = {(0, 0): 0, (0, 1): 0, (1, 0): 1, (1, 1): 1}
        exp = Table(sp_sd, ['1', '2'], ['a', 'b'])
        self.st1.transform(obs_transform_f, axis='observation')
        self.assertEqual(self.st1, exp)

    def test_transform_sample(self):
        # """Transform samples by arbitrary function"""
        def sample_transform_f(v, id, md):
            return np.where(v >= 6, 1, 0)

        sp_sd = {(0, 0): 0, (0, 1): 1, (1, 0): 1, (1, 1): 1}
        exp = Table(sp_sd, ['1', '2'], ['a', 'b'])
        self.st1.transform(sample_transform_f)
        self.assertEqual(self.st1, exp)

        # Raises UnknownAxisError if a invalid axis is passed
        with self.assertRaises(UnknownAxisError):
            self.st1.transform(sample_transform_f, axis='foo')

    def test_rank_observation_by_sample(self):
        """rank observations by sample"""
        data = np.array([[99, 12, 8],
                         [0, 42, 7],
                         [112, 42, 6],
                         [5, 75, 5]])
        data_exp = np.array([[2., 1., 4.],
                             [0., 2.5, 3.],
                             [3., 2.5, 2.],
                             [1., 4., 1.]])

        st = Table(data, sample_ids=['s1', 's2', 's3'],
                   observation_ids=['o1', 'o2', 'o3', 'o4'])
        exp = Table(data_exp, sample_ids=['s1', 's2', 's3'],
                    observation_ids=['o1', 'o2', 'o3', 'o4'])
        st.rankdata(axis='sample')
        self.assertEqual(st, exp)

    def test_rank_observation_by_sample_alt_method(self):
        """rank observations by sample with alt method"""
        data = np.array([[99, 12, 8],
                         [0, 42, 7],
                         [112, 42, 6],
                         [5, 75, 5]])
        data_exp = np.array([[2., 1., 4.],
                             [0., 2., 3.],
                             [3., 2., 2.],
                             [1., 4., 1.]])

        st = Table(data, sample_ids=['s1', 's2', 's3'],
                   observation_ids=['o1', 'o2', 'o3', 'o4'])
        exp = Table(data_exp, sample_ids=['s1', 's2', 's3'],
                    observation_ids=['o1', 'o2', 'o3', 'o4'])
        st.rankdata(axis='sample', method='min')
        self.assertEqual(st, exp)

    def test_rank_sample_by_observation(self):
        """rank samples by observation"""
        data = np.array([[99, 12, 8],
                         [0, 42, 7],
                         [112, 42, 6],
                         [5, 75, 5]])
        data_exp = np.array([[3., 2., 1.],
                             [0., 2., 1.],
                             [3., 2., 1.],
                             [1.5, 3., 1.5]])

        st = Table(data, sample_ids=['s1', 's2', 's3'],
                   observation_ids=['o1', 'o2', 'o3', 'o4'])
        exp = Table(data_exp, sample_ids=['s1', 's2', 's3'],
                    observation_ids=['o1', 'o2', 'o3', 'o4'])
        st.rankdata(axis='observation')
        self.assertEqual(st, exp)

    def test_norm_observation_by_sample(self):
        """normalize observations by sample"""
        data = {(0, 0): 2, (0, 1): 0, (1, 0): 6, (1, 1): 1}
        data_exp = {(0, 0): 0.25, (0, 1): 0.0, (1, 0): 0.75, (1, 1): 1.0}

        st = Table(data, ['1', '2'], ['a', 'b'])
        exp = Table(data_exp, ['1', '2'], ['a', 'b'])
        st.norm()
        self.assertEqual(st, exp)

    def test_norm_sample_by_observation(self):
        """normalize sample by observation"""
        data = {(0, 0): 0, (0, 1): 2, (1, 0): 2, (1, 1): 6}
        data_exp = {(0, 0): 0.0, (0, 1): 1.0, (1, 0): 0.25, (1, 1): 0.75}
        st = Table(data, ['1', '2'], ['a', 'b'])
        exp = Table(data_exp, ['1', '2'], ['a', 'b'])
        st.norm(axis='observation')
        self.assertEqual(st, exp)

    def test_collapse_observations_by_metadata_one_to_many_strict(self):
        """Collapse observations by arbitary metadata"""
        dt_rich = Table(np.array([[5, 6, 7], [8, 9, 10], [11, 12, 13]]),
                        ['1', '2', '3'], ['a', 'b', 'c'],
                        [{'pathways': [['a', 'bx'], ['a', 'd']]},
                         {'pathways': [['a', 'bx'], ['a', 'c']]},
                         {'pathways': [['a']]}],
                        [{'barcode': 'aatt'},
                         {'barcode': 'ttgg'},
                         {'barcode': 'aatt'}])
        exp_cat2 = Table(np.array([[13, 15, 17], [8, 9, 10], [5, 6, 7]]),
                         ['bx', 'c', 'd'], ['a', 'b', 'c'],
                         [{'Path': ['a', 'bx']},
                          {'Path': ['a', 'c']},
                          {'Path': ['a', 'd']}],
                         [{'barcode': 'aatt'},
                          {'barcode': 'ttgg'},
                          {'barcode': 'aatt'}])

        def bin_f(id_, x):
            for foo in x['pathways']:
                yield (foo, foo[1])

        obs_cat2 = dt_rich.collapse(
            bin_f, norm=False, min_group_size=1, one_to_many=True,
            strict=False, axis='observation').sort(axis='observation')
        self.assertEqual(obs_cat2, exp_cat2)

        with self.assertRaises(IndexError):
            dt_rich.collapse(
                bin_f, norm=False, min_group_size=1, one_to_many=True,
                strict=True, axis='observation')

    def test_collapse_observations_by_metadata_one_to_many(self):
        """Collapse observations by arbitary metadata"""
        dt_rich = Table(np.array([[5, 6, 7], [8, 9, 10], [11, 12, 13],
                                  [14, 15, 16]]),
                        ['1', '2', '3', '4'], ['a', 'b', 'c'],
                        [{'pathways': [['a', 'bx'], ['a', 'd']]},
                         {'pathways': [['a', 'bx'], ['a', 'c']]},
                         {'pathways': [['a', 'c']]},
                         {'pathways': [['a', 'c']]}],
                        [{'barcode': 'aatt'},
                         {'barcode': 'ttgg'},
                         {'barcode': 'aatt'}])
        exp_cat2 = Table(np.array([[13, 15, 17], [33, 36, 39], [5, 6, 7]]),
                         ['bx', 'c', 'd'], ['a', 'b', 'c'],
                         [{'Path': ['a', 'bx']},
                          {'Path': ['a', 'c']},
                          {'Path': ['a', 'd']}],
                         [{'barcode': 'aatt'},
                          {'barcode': 'ttgg'},
                          {'barcode': 'aatt'}])

        def bin_f(id_, x):
            for foo in x['pathways']:
                yield (foo, foo[-1])

        obs_cat2 = dt_rich.collapse(
            bin_f, norm=False, min_group_size=1,
            one_to_many=True, axis='observation').sort(axis='observation')
        self.assertEqual(obs_cat2, exp_cat2)

        dt_rich = Table(np.array([[5, 6, 7], [8, 9, 10], [11, 12, 13]]),
                        ['1', '2', '3'], ['a', 'b', 'c'],
                        [{'pathways': [['a', 'b'], ['a', 'd']]},
                         {'pathways': [['a', 'b'], ['a', 'c']]},
                         {'pathways': [['a', 'c']]}],
                        [{'barcode': 'aatt'},
                         {'barcode': 'ttgg'},
                         {'barcode': 'aatt'}])
        exp_cat1 = Table(np.array([[37, 42, 47]]),
                         ['a'], ['a', 'b', 'c'],
                         [{'Path': ['a']}],
                         [{'barcode': 'aatt'},
                          {'barcode': 'ttgg'},
                          {'barcode': 'aatt'}])

        def bin_f(id_, x):
            for foo in x['pathways']:
                yield (foo[:1], foo[0])

        obs_cat1 = dt_rich.collapse(
            bin_f, norm=False, min_group_size=1,
            one_to_many=True, axis='observation').sort(axis='observation')
        self.assertEqual(obs_cat1, exp_cat1)

        # Test out include_collapsed_metadata=False.
        exp = Table(np.array([[37, 42, 47]]),
                    ['a'], ['a', 'b', 'c'], None,
                    [{'barcode': 'aatt'},
                     {'barcode': 'ttgg'},
                     {'barcode': 'aatt'}])
        obs = dt_rich.collapse(
            bin_f, norm=False, min_group_size=1, one_to_many=True,
            include_collapsed_metadata=False,
            axis='observation').sort(axis='observation')
        self.assertEqual(obs, exp)

        # Test out constructor.
        obs = dt_rich.collapse(
            bin_f, norm=False, min_group_size=1, one_to_many=True,
            include_collapsed_metadata=False,
            axis='observation').sort(axis='observation')
        self.assertEqual(obs, exp)
        self.assertEqual(type(obs), Table)

    def test_collapse_observations_by_metadata_one_to_many_divide(self):
        """Collapse observations by 1-M metadata using divide mode"""
        dt_rich = Table(np.array([[1, 6, 7], [8, 0, 10], [11, 12, 13]]),
                        ['1', '2', '3'],
                        ['a', 'b', 'c'],
                        [{'pathways': [['a', 'bx'], ['a', 'd']]},
                         {'pathways': [['a', 'bx'], ['a', 'c']]},
                         {'pathways': [['a', 'c']]}],
                        [{'barcode': 'aatt'},
                         {'barcode': 'ttgg'},
                         {'barcode': 'aatt'}])
        exp = Table(np.array([[4.5, 3, 8.5], [15, 12, 18], [0.5, 3, 3.5]]),
                    ['bx', 'c', 'd'],
                    ['a', 'b', 'c'],
                    [{'Path': ['a', 'bx']},
                     {'Path': ['a', 'c']},
                     {'Path': ['a', 'd']}],
                    [{'barcode': 'aatt'},
                     {'barcode': 'ttgg'},
                     {'barcode': 'aatt'}])

        def bin_f(id_, x):
            for foo in x['pathways']:
                yield (foo, foo[-1])

        obs = dt_rich.collapse(
            bin_f, norm=False, one_to_many=True,
            one_to_many_mode='divide',
            axis='observation').sort(axis='observation')
        self.assertEqual(obs, exp)

        # Test skipping some observation metadata (strict=False).
        dt_rich = Table(
            np.array([[5.0, 6.0, 7], [8, 9, 10], [11, 12, 13.0]]),
            ['1', '2', '3'], ['a', 'b', 'c'],
            [{'pathways': [['a', 'bx'], ['a', 'd']]},
             {'pathways': [['a', 'bx'], ['a', 'c'], ['z']]},
             {'pathways': [['a']]}],
            [{'barcode': 'aatt'},
             {'barcode': 'ttgg'},
             {'barcode': 'aatt'}])
        exp = Table(np.array([[6.5, 7.5, 8.5], [4, 4.5, 5], [2.5, 3, 3.5]]),
                    ['bx', 'c', 'd'], ['a', 'b', 'c'],
                    [{'Path': ['a', 'bx']},
                     {'Path': ['a', 'c']},
                     {'Path': ['a', 'd']}],
                    [{'barcode': 'aatt'},
                     {'barcode': 'ttgg'},
                     {'barcode': 'aatt'}])

        def bin_f(id_, x):
            for foo in x['pathways']:
                yield (foo, foo[1])

        obs = dt_rich.collapse(
            bin_f, norm=False, one_to_many=True, one_to_many_mode='divide',
            strict=False, axis='observation').sort(axis='observation')

        self.assertEqual(obs, exp)

        with self.assertRaises(IndexError):
            dt_rich.collapse(
                bin_f, norm=False, one_to_many=True, one_to_many_mode='divide',
                strict=True, axis='observation')

        # Invalid one_to_many_mode.
        with self.assertRaises(ValueError):
            dt_rich.collapse(
                bin_f, norm=False, one_to_many=True, one_to_many_mode='foo',
                axis='observation')

    def test_collapse_median(self):
        table = Table(
            np.array([[5, 6, 7],
                      [1, 2, 3],
                      [8, 9, 10],
                      [1, 2.5, 1],
                      [11, 12, 13],
                      [2, 3, 10]]),
            ['a', 'b', 'c', 'd', 'e', 'f'],
            ['s1', 's2', 's3'])

        # two partitions, (a, c, e) and (b, d, f)
        def partition_f(id_, md):
            return id_ in {'b', 'd', 'f'}

        def collapse_f(t, axis):
            return np.asarray([np.median(v) for v in t.iter_data(dense=True)])

        obs = table.collapse(partition_f, collapse_f, axis='observation',
                             norm=False)
        exp = Table(np.array([[8, 9, 10], [1, 2.5, 3]]),
                    [False, True],
                    ['s1', 's2', 's3'],
                    [{'collapsed_ids': ['a', 'c', 'e']},
                     {'collapsed_ids': ['b', 'd', 'f']}])
        self.assertEqual(obs, exp)

    def test_collapse_observations_by_metadata(self):
        """Collapse observations by arbitrary metadata"""
        dt_rich = Table(
            np.array([[5, 6, 7], [8, 9, 10], [11, 12, 13]]),
            ['1', '2', '3'], ['a', 'b', 'c'],
            [{'taxonomy': ['k__a', 'p__b']},
             {'taxonomy': ['k__a', 'p__c']},
             {'taxonomy': ['k__a', 'p__c']}],
            [{'barcode': 'aatt'},
             {'barcode': 'ttgg'},
             {'barcode': 'aatt'}])
        exp_phy = Table(np.array([[5, 6, 7], [19, 21, 23]]),
                        ['p__b', 'p__c'], ['a', 'b', 'c'],
                        [{'collapsed_ids': ['1']},
                         {'collapsed_ids': ['2', '3']}],
                        [{'barcode': 'aatt'},
                         {'barcode': 'ttgg'},
                         {'barcode': 'aatt'}])

        def bin_f(id_, x):
            return x['taxonomy'][1]

        obs_phy = dt_rich.collapse(
            bin_f, norm=False, min_group_size=1,
            axis='observation').sort(axis='observation')
        self.assertEqual(obs_phy, exp_phy)

        exp_king = Table(np.array([[24, 27, 30]]),
                         ['k__a'], ['a', 'b', 'c'],
                         [{'collapsed_ids': ['1', '2', '3']}],
                         [{'barcode': 'aatt'},
                          {'barcode': 'ttgg'},
                          {'barcode': 'aatt'}])

        def bin_f(id_, x):
            return x['taxonomy'][0]

        obs_king = dt_rich.collapse(bin_f, norm=False, axis='observation')
        self.assertEqual(obs_king, exp_king)

        with errstate(all='raise'), self.assertRaises(TableException):
            dt_rich.collapse(bin_f, min_group_size=10, axis='observation')

        # Test out include_collapsed_metadata=False.
        exp = Table(np.array([[24, 27, 30]]),
                    ['k__a'],
                    ['a', 'b', 'c'], None,
                    [{'barcode': 'aatt'},
                     {'barcode': 'ttgg'},
                     {'barcode': 'aatt'}])
        obs = dt_rich.collapse(bin_f, norm=False,
                               include_collapsed_metadata=False,
                               axis='observation')
        self.assertEqual(obs, exp)

        # Test out constructor.
        obs = dt_rich.collapse(bin_f, norm=False,
                               include_collapsed_metadata=False,
                               axis='observation')
        self.assertEqual(obs, exp)
        self.assertEqual(type(obs), Table)

    def test_collapse_samples_by_metadata(self):
        """Collapse samples by arbitrary metadata"""
        dt_rich = Table(
            np.array([[5, 6, 7], [8, 9, 10], [11, 12, 13]]),
            ['1', '2', '3'], ['a', 'b', 'c'],
            [{'taxonomy': ['k__a', 'p__b']},
             {'taxonomy': ['k__a', 'p__c']},
             {'taxonomy': ['k__a', 'p__c']}],
            [{'barcode': 'aatt'},
             {'barcode': 'ttgg'},
             {'barcode': 'aatt'}])
        exp_bc = Table(
            np.array([[12, 6], [18, 9], [24, 12]]),
            ['1', '2', '3'], ['aatt', 'ttgg'],
            [{'taxonomy': ['k__a', 'p__b']},
             {'taxonomy': ['k__a', 'p__c']},
             {'taxonomy': ['k__a', 'p__c']}],
            [{'collapsed_ids': ['a', 'c']},
             {'collapsed_ids': ['b']}])

        def bin_f(id_, x):
            return x['barcode']

        obs_bc = dt_rich.collapse(
            bin_f, norm=False, min_group_size=1,
            axis='sample').sort(axis='sample')
        self.assertEqual(obs_bc, exp_bc)

        with errstate(all='raise'), self.assertRaises(TableException):
            dt_rich.collapse(bin_f, min_group_size=10)

        # Test out include_collapsed_metadata=False.
        exp = Table(np.array([[12, 6], [18, 9], [24, 12]]),
                    ['1', '2', '3'],
                    ['aatt', 'ttgg'],
                    [{'taxonomy': ['k__a', 'p__b']},
                     {'taxonomy': ['k__a', 'p__c']},
                     {'taxonomy': ['k__a', 'p__c']}],
                    None)

        obs = dt_rich.collapse(
            bin_f, norm=False, min_group_size=1,
            include_collapsed_metadata=False).sort(axis='sample')
        self.assertEqual(obs, exp)

        # Test out constructor.
        obs = dt_rich.collapse(
            bin_f, norm=False, min_group_size=1,
            include_collapsed_metadata=False).sort(axis='sample')
        self.assertEqual(obs, exp)
        self.assertEqual(type(obs), Table)

    def test_collapse_samples_by_metadata_one_to_many_strict(self):
        """Collapse samples by arbitary metadata"""
        dt_rich = Table(np.array([[5, 6, 7], [8, 9, 10], [11, 12, 13]]),
                        ['1', '2', '3'],
                        ['XXa', 'XXb', 'XXc'],
                        [{'other': 'aatt'},
                         {'other': 'ttgg'},
                         {'other': 'aatt'}],
                        [{'foo': [['a', 'b'], ['a', 'd']]},
                         {'foo': [['a', 'b'], ['a', 'c']]},
                         {'foo': [['a']]}])
        exp_cat2 = Table(np.array([[11, 17, 23], [6, 9, 12], [5, 8, 11]]).T,
                         ['1', '2', '3'],
                         ['b', 'c', 'd'],
                         [{'other': 'aatt'},
                          {'other': 'ttgg'},
                          {'other': 'aatt'}],
                         [{'Path': ['a', 'b']},
                          {'Path': ['a', 'c']},
                          {'Path': ['a', 'd']}])

        def bin_f(id_, x):
            for foo in x['foo']:
                yield (foo, foo[1])

        obs_cat2 = dt_rich.collapse(
            bin_f, norm=False, min_group_size=1, one_to_many=True,
            strict=False).sort(axis='observation')
        self.assertEqual(obs_cat2, exp_cat2)

        self.assertRaises(IndexError, dt_rich.collapse, bin_f,
                          norm=False, min_group_size=1, one_to_many=True,
                          strict=True)

    def test_collapse_samples_by_metadata_one_to_many_divide(self):
        """Collapse samples by 1-M metadata using divide mode"""
        dt_rich = Table(np.array([[1, 8, 11], [6, 0, 12], [7, 10, 13]]),
                        ['a', 'b', 'c'],
                        ['1', '2', '3'],
                        [{'barcode': 'aatt'},
                         {'barcode': 'ttgg'},
                         {'barcode': 'aatt'}],
                        [{'pathways': [['a', 'bx'], ['a', 'd']]},
                         {'pathways': [['a', 'bx'], ['a', 'c']]},
                         {'pathways': [['a', 'c']]}])
        exp = Table(np.array([[4.5, 15, 0.5], [3, 12, 3], [8.5, 18, 3.5]]),
                    ['a', 'b', 'c'],
                    ['bx', 'c', 'd'],
                    [{'barcode': 'aatt'},
                     {'barcode': 'ttgg'},
                     {'barcode': 'aatt'}],
                    [{'Path': ['a', 'bx']},
                     {'Path': ['a', 'c']},
                     {'Path': ['a', 'd']}])

        def bin_f(id_, x):
            for foo in x['pathways']:
                yield (foo, foo[-1])

        obs = dt_rich.collapse(
            bin_f, norm=False, one_to_many=True,
            one_to_many_mode='divide').sort(axis='sample')
        self.assertEqual(obs, exp)

        # Test skipping some sample metadata (strict=False).
        dt_rich = Table(np.array([[5.0, 8, 11], [6.0, 9, 12], [7, 10, 13.0]]),
                        ['a', 'b', 'c'],
                        ['1', '2', '3'],
                        [{'barcode': 'aatt'},
                         {'barcode': 'ttgg'},
                         {'barcode': 'aatt'}],
                        [{'pathways': [['a', 'bx'], ['a', 'd']]},
                         {'pathways': [['a', 'bx'], ['a', 'c'], ['z']]},
                         {'pathways': [['a']]}])
        exp = Table(np.array([[6.5, 4, 2.5], [7.5, 4.5, 3], [8.5, 5, 3.5]]),
                    ['a', 'b', 'c'],
                    ['bx', 'c', 'd'],
                    [{'barcode': 'aatt'},
                     {'barcode': 'ttgg'},
                     {'barcode': 'aatt'}],
                    [{'Path': ['a', 'bx']},
                     {'Path': ['a', 'c']},
                     {'Path': ['a', 'd']}])

        def bin_f(id_, x):
            for foo in x['pathways']:
                yield (foo, foo[1])

        obs = dt_rich.collapse(
            bin_f, norm=False, one_to_many=True, one_to_many_mode='divide',
            strict=False).sort(axis='sample')

        self.assertEqual(obs, exp)

        with self.assertRaises(IndexError):
            dt_rich.collapse(bin_f, norm=False,
                             one_to_many=True,
                             one_to_many_mode='divide',
                             strict=True)

        # Invalid one_to_many_mode.
        with self.assertRaises(ValueError):
            dt_rich.collapse(bin_f, norm=False,
                             one_to_many=True,
                             one_to_many_mode='foo')

    def test_collapse_samples_by_metadata_one_to_many(self):
        """Collapse samples by arbitary metadata"""
        dt_rich = Table(np.array([[5, 6, 7],
                                  [8, 9, 10],
                                  [11, 12, 13]]),
                        ['1', '2', '3'],
                        ['XXa', 'XXb', 'XXc'],
                        [{'other': 'aatt'},
                         {'other': 'ttgg'},
                         {'other': 'aatt'}],
                        [{'foo': [['a', 'b'], ['a', 'd']]},
                         {'foo': [['a', 'b'], ['a', 'c']]},
                         {'foo': [['a', 'c']]}])
        exp_cat2 = Table(
            np.array([[11, 17, 23], [13, 19, 25], [5, 8, 11]]).T,
            ['1', '2', '3'],
            ['b', 'c', 'd'],
            [{'other': 'aatt'},
             {'other': 'ttgg'},
             {'other': 'aatt'}],
            [{'Path': ['a', 'b']},
             {'Path': ['a', 'c']},
             {'Path': ['a', 'd']}])

        def bin_f(id_, x):
            for foo in x['foo']:
                yield (foo, foo[-1])

        obs_cat2 = dt_rich.collapse(
            bin_f, norm=False, min_group_size=1,
            one_to_many=True, axis='sample').sort(axis='observation')

        self.assertEqual(obs_cat2, exp_cat2)

        dt_rich = Table(
            np.array([[5, 6, 7], [8, 9, 10], [11, 12, 13]]),
            ['1', '2', '3'], ['a', 'b', 'c'],
            [{'other': 'aatt'},
             {'other': 'ttgg'},
             {'other': 'aatt'}],
            [{'foo': [['a', 'b'], ['a', 'd']]},
             {'foo': [['a', 'b'], ['a', 'c']]},
             {'foo': [['a', 'c']]}])
        exp_cat1 = Table(np.array([[29, 44, 59]]).T,
                         ['1', '2', '3'], ['a'],
                         [{'other': 'aatt'},
                          {'other': 'ttgg'},
                          {'other': 'aatt'}],
                         [{'Path': ['a']}])

        def bin_f(id_, x):
            for foo in x['foo']:
                yield (foo[:1], foo[0])

        obs_cat1 = dt_rich.collapse(
            bin_f, norm=False, min_group_size=1,
            one_to_many=True, axis='sample').sort(axis='observation')
        self.assertEqual(obs_cat1, exp_cat1)

        # Test out include_collapsed_metadata=False.
        exp = Table(np.array([[29, 44, 59]]).T,
                    ['1', '2', '3'],
                    ['a'],
                    [{'other': 'aatt'},
                     {'other': 'ttgg'},
                     {'other': 'aatt'}],
                    None)
        obs = dt_rich.collapse(
            bin_f, norm=False, min_group_size=1, one_to_many=True,
            include_collapsed_metadata=False,
            axis='sample').sort(axis='observation')
        self.assertEqual(obs, exp)

        # Test out constructor.
        obs = dt_rich.collapse(bin_f, norm=False, min_group_size=1,
                               one_to_many=True,
                               include_collapsed_metadata=False,
                               axis='sample').sort(axis='observation')
        self.assertEqual(obs, exp)
        self.assertEqual(type(obs), Table)

    def test_from_json_issue_697(self):
        t = Table({}, [], [])
        serialized = t.to_json('foo')
        reloaded = Table.from_json(loads(serialized))
        self.assertEqual(t, reloaded)
        self.assertEqual(reloaded.generated_by, 'foo')

    def test_to_json_empty(self):
        t = Table({}, [], [])
        serialized = t.to_json('foo')
        reloaded = Table.from_json(loads(serialized))
        self.assertEqual(t, reloaded)

    def test_to_json_dense_int(self):
        """Get a BIOM format string for a dense table of integers"""
        # check by round trip
        obs_ids = list(map(str, range(5)))
        samp_ids = list(map(str, range(10)))
        obs_md = [{'foo': i} for i in range(5)]
        samp_md = [{'bar': i} for i in range(10)]
        data = np.reshape(np.arange(50), (5, 10))

        # using Table type to support parsing round trip
        t = Table(data, obs_ids, samp_ids, obs_md, samp_md)

        # verify that we can parse still
        t2 = parse_biom_table(StringIO(t.to_json('asd')))

        # verify that the tables are the same
        self.assertEqual(t, t2)

    def test_to_json_dense_float(self):
        """Get a BIOM format string for a dense table of floats"""
        # check by round trip
        obs_ids = ['a', 'b']
        samp_ids = ['c', 'd']
        obs_md = [{'foo': i} for i in range(2)]
        samp_md = [{'bar': i} for i in range(2)]
        data = np.array([[0.01, 1.5], [0.0, 0.79]])

        # using OTUTable type to support parsing round trip
        t = Table(data, obs_ids, samp_ids, obs_md, samp_md)

        # verify that we can parse still
        t2 = parse_biom_table(StringIO(t.to_json('asd')))

        # verify that the tables are the same
        self.assertEqual(t, t2)

    def test_to_json_dense_int_directio(self):
        """Get a BIOM format string for a dense table of integers"""
        # check by round trip
        obs_ids = list(map(str, range(5)))
        samp_ids = list(map(str, range(10)))
        obs_md = [{'foo': i} for i in range(5)]
        samp_md = [{'bar': i} for i in range(10)]
        data = np.reshape(np.arange(50), (5, 10))

        # using OTUTable type to support parsing round trip
        t = Table(data, obs_ids, samp_ids, obs_md, samp_md)

        # verify that we can parse still
        io = StringIO()
        t.to_json('asd', direct_io=io)
        io.seek(0)
        t2 = parse_biom_table(io)

        # verify that the tables are the same
        self.assertEqual(t, t2)

    def test_to_json_dense_float_directio(self):
        """Get a BIOM format string for a dense table of floats"""
        # check by round trip
        obs_ids = ['a', 'b']
        samp_ids = ['c', 'd']
        obs_md = [{'foo': i} for i in range(2)]
        samp_md = [{'bar': i} for i in range(2)]
        data = np.array([[0.01, 1.5], [0.0, 0.79]])

        # using OTUTable type to support parsing round trip
        t = Table(data, obs_ids, samp_ids, obs_md, samp_md)

        # verify that we can parse still
        io = StringIO()
        t.to_json('asd', direct_io=io)
        io.seek(0)
        t2 = parse_biom_table(io)

        # verify that the tables are the same
        self.assertEqual(t, t2)

    def test_to_json_sparse_int(self):
        """Get a BIOM format string for a sparse table of integers"""
        # check by round trip
        obs_ids = list(map(str, range(5)))
        samp_ids = list(map(str, range(10)))
        obs_md = [{'foo': i} for i in range(5)]
        samp_md = [{'bar': i} for i in range(10)]
        data = [[0, 0, 10], [1, 1, 11], [2, 2, 12], [3, 3, 13], [4, 4, 14],
                [3, 5, 15], [2, 6, 16], [1, 7, 18], [0, 8, 19], [1, 9, 20]]

        # using OTUTable type to support parsing round trip
        t = Table(data, obs_ids, samp_ids, obs_md, samp_md, obs_md)

        # verify that we can parse still
        t2 = parse_biom_table(StringIO(t.to_json('asd')))

        # verify that the tables are the same
        self.assertEqual(t, t2)

    def test_to_json_sparse_float(self):
        """Get a BIOM format string for a sparse table of floats"""
        # check by round trip
        obs_ids = ['a', 'b']
        samp_ids = ['c', 'd']
        obs_md = [{'foo': i} for i in range(2)]
        samp_md = [{'bar': i} for i in range(2)]
        data = [[0, 0, 0.01], [0, 1, 1.5], [1, 0, 0.0], [1, 1, 0.79]]

        # using OTUTable type to support parsing round trip
        t = Table(data, obs_ids, samp_ids, obs_md, samp_md, obs_md)

        # verify that we can parse still
        t2 = parse_biom_table(StringIO(t.to_json('asd')))

        # verify that the tables are the same
        self.assertEqual(t, t2)

    def test_to_json_sparse_float_creation_date(self):
        """Verify we can inject a creation date"""
        # check by round trip
        obs_ids = ['a', 'b']
        samp_ids = ['c', 'd']
        obs_md = [{'foo': i} for i in range(2)]
        samp_md = [{'bar': i} for i in range(2)]
        data = [[0, 0, 0.01], [0, 1, 1.5], [1, 0, 0.0], [1, 1, 0.79]]
        current = datetime.now()

        # using OTUTable type to support parsing round trip
        t = Table(data, obs_ids, samp_ids, obs_md, samp_md, obs_md)

        # verify that we can parse still
        t2 = parse_biom_table(StringIO(t.to_json('asd',
                                                 creation_date=current)))

        # verify that the tables are the same
        self.assertEqual(t, t2)
        self.assertEqual(t2.create_date, current)

    def test_to_json_sparse_int_directio(self):
        """Get a BIOM format string for a sparse table of integers"""
        # check by round trip
        obs_ids = list(map(str, range(5)))
        samp_ids = list(map(str, range(10)))
        obs_md = [{'foo': i} for i in range(5)]
        samp_md = [{'bar': i} for i in range(10)]
        data = [[0, 0, 10], [1, 1, 11], [2, 2, 12], [3, 3, 13], [4, 4, 14],
                [3, 5, 15], [2, 6, 16], [1, 7, 18], [0, 8, 19], [1, 9, 20]]

        # using OTUTable type to support parsing round trip
        t = Table(data, obs_ids, samp_ids, obs_md, samp_md, obs_md)

        # verify that we can parse still
        io = StringIO()
        t.to_json('asd', direct_io=io)
        io.seek(0)
        t2 = parse_biom_table(io)

        # verify that the tables are the same
        self.assertEqual(t, t2)

    def test_to_json_sparse_float_directio(self):
        """Get a BIOM format string for a sparse table of floats"""
        # check by round trip
        obs_ids = ['a', 'b']
        samp_ids = ['c', 'd']
        obs_md = [{'foo': i} for i in range(2)]
        samp_md = [{'bar': i} for i in range(2)]
        data = [[0, 0, 0.01], [0, 1, 1.5], [1, 0, 0.0], [1, 1, 0.79]]

        # using OTUTable type to support parsing round trip
        t = Table(data, obs_ids, samp_ids, obs_md, samp_md)

        # verify that we can parse still
        io = StringIO()
        t.to_json('asd', direct_io=io)
        io.seek(0)
        t2 = parse_biom_table(io)

        # verify that the tables are the same
        self.assertEqual(t, t2)

    def test_extract_data_from_tsv(self):
        """Parses a classic table

        This method is ported from QIIME (http://www.qiime.org). QIIME is a GPL
        project, but we obtained permission from the authors of this method to
        port it to the BIOM Format project (and keep it under BIOM's BSD
        license).
        """
        input = legacy_otu_table1.splitlines()
        samp_ids = ['Fing', 'Key', 'NA']
        obs_ids = ['0', '1', '7', '3', '4']
        metadata = [
            'Bacteria; Actinobacteria; Actinobacteridae; Propionibacterineae; '
            'Propionibacterium',
            'Bacteria; Firmicutes; Alicyclobacillaceae; Bacilli; Lactobacillal'
            'es; Lactobacillales; Streptococcaceae; Streptococcus',
            'Bacteria; Actinobacteria; Actinobacteridae; Gordoniaceae; Coryneb'
            'acteriaceae',
            'Bacteria; Firmicutes; Alicyclobacillaceae; Bacilli; Staphylococca'
            'ceae',
            'Bacteria; Cyanobacteria; Chloroplasts; vectors']
        md_name = 'Consensus Lineage'
        data = [[0, 0, 19111], [0, 1, 44536], [0, 2, 42],
                [1, 0, 1216], [1, 1, 3500], [1, 2, 6],
                [2, 0, 1803], [2, 1, 1184], [2, 2, 2],
                [3, 0, 1722], [3, 1, 4903], [3, 2, 17],
                [4, 0, 589], [4, 1, 2074], [4, 2, 34]]

        exp = (samp_ids, obs_ids, data, metadata, md_name)
        obs = Table._extract_data_from_tsv(input, dtype=int)
        npt.assert_equal(obs, exp)

    def test_extract_data_from_tsv_bad_metadata(self):
        input = legacy_otu_table_bad_metadata.splitlines()
        samp_ids = ['Fing', 'Key', 'NA']
        obs_ids = ['0', '1', '7', '3', '4']
        metadata = [
            '',
            'Bacteria; Firmicutes; Alicyclobacillaceae; Bacilli; Lactobacillal'
            'es; Lactobacillales; Streptococcaceae; Streptococcus',
            'Bacteria; Actinobacteria; Actinobacteridae; Gordoniaceae; Coryneb'
            'acteriaceae',
            'Bacteria; Firmicutes; Alicyclobacillaceae; Bacilli; Staphylococca'
            'ceae',
            'Bacteria; Cyanobacteria; Chloroplasts; vectors']
        md_name = 'Consensus Lineage'
        data = [[0, 0, 19111], [0, 1, 44536], [0, 2, 42],
                [1, 0, 1216], [1, 1, 3500], [1, 2, 6],
                [2, 0, 1803], [2, 1, 1184], [2, 2, 2],
                [3, 0, 1722], [3, 1, 4903], [3, 2, 17],
                [4, 0, 589], [4, 1, 2074], [4, 2, 34]]

        exp = (samp_ids, obs_ids, data, metadata, md_name)
        obs = Table._extract_data_from_tsv(input, dtype=int)
        npt.assert_equal(obs, exp)

        # and assert the exact identified bug in #827 is resolved
        input = extract_tsv_bug.splitlines()
        samp_ids = ['s1', 's2']
        obs_ids = ['1', '2', '3']
        metadata = [
            '',
            'k__test;p__test',
            'k__test;p__test']
        md_name = 'taxonomy'
        data = [[0, 0, 123], [0, 1, 32],
                [1, 0, 315], [1, 1, 3],
                [2, 1, 22]]

        exp = (samp_ids, obs_ids, data, metadata, md_name)
        obs = Table._extract_data_from_tsv(input, dtype=int)
        npt.assert_equal(obs, exp)

    def test_identify_bad_value(self):
        pos = [str(i) for i in range(10)]
        exp = (None, None)
        obs = _identify_bad_value(int, pos)
        self.assertEqual(obs, exp)

        neg = list('01234x6789')
        exp = ('x', 5)
        obs = _identify_bad_value(int, neg)
        self.assertEqual(obs, exp)

    def test_extract_data_from_tsv_badvalue_complaint(self):
        tsv = ['#OTU ID\ta\tb', '1\t2\t3', '2\tfoo\t6']

        msg = "Invalid value on line 2, column 1, value foo"
        with self.assertRaisesRegex(TypeError, msg):
            Table._extract_data_from_tsv(tsv, dtype=int)

    def test_bin_samples_by_metadata(self):
        """Yield tables binned by sample metadata"""
        def f(id_, md):
            return md.get('age', np.inf)

        obs_ids = ['a', 'b', 'c', 'd']
        samp_ids = ['1', '2', '3', '4']
        data = {(0, 0): 1, (0, 1): 2, (0, 2): 3, (0, 3): 4,
                (1, 0): 5, (1, 1): 6, (1, 2): 7, (1, 3): 8,
                (2, 0): 8, (2, 1): 9, (2, 2): 10, (2, 3): 11,
                (3, 0): 12, (3, 1): 13, (3, 2): 14, (3, 3): 15}
        obs_md = [{}, {}, {}, {}]
        samp_md = [{'age': 2, 'foo': 10}, {'age': 4}, {'age': 2, 'bar': 5}, {}]
        t = Table(data, obs_ids, samp_ids, obs_md, samp_md)
        obs_bins, obs_tables = unzip(t.partition(f))

        exp_bins = (2, 4, np.inf)
        exp1_data = {(0, 0): 1, (0, 1): 3, (1, 0): 5, (1, 1): 7, (2, 0): 8,
                     (2, 1): 10, (3, 0): 12, (3, 1): 14}
        exp1_obs_ids = ['a', 'b', 'c', 'd']
        exp1_samp_ids = ['1', '3']
        exp1_obs_md = [{}, {}, {}, {}]
        exp1_samp_md = [{'age': 2, 'foo': 10}, {'age': 2, 'bar': 5}]
        exp1 = Table(exp1_data, exp1_obs_ids, exp1_samp_ids, exp1_obs_md,
                     exp1_samp_md)
        exp2_data = {(0, 0): 2, (1, 0): 6, (2, 0): 9, (3, 0): 13}
        exp2_obs_ids = ['a', 'b', 'c', 'd']
        exp2_samp_ids = ['2']
        exp2_obs_md = [{}, {}, {}, {}]
        exp2_samp_md = [{'age': 4}]
        exp2 = Table(exp2_data, exp2_obs_ids, exp2_samp_ids, exp2_obs_md,
                     exp2_samp_md)
        exp3_data = {(0, 0): 4, (1, 0): 8, (2, 0): 11, (3, 0): 15}
        exp3_obs_ids = ['a', 'b', 'c', 'd']
        exp3_samp_ids = ['4']
        exp3_obs_md = [{}, {}, {}, {}]
        exp3_samp_md = [{}]
        exp3 = Table(exp3_data, exp3_obs_ids, exp3_samp_ids, exp3_obs_md,
                     exp3_samp_md)
        exp_tables = (exp1, exp2, exp3)

        exp1_idx = obs_bins.index(exp_bins[0])
        exp2_idx = obs_bins.index(exp_bins[1])
        exp3_idx = obs_bins.index(exp_bins[2])
        obs_sort = (obs_bins[exp1_idx], obs_bins[exp2_idx], obs_bins[exp3_idx])
        self.assertEqual(obs_sort, exp_bins)
        obs_sort = (obs_tables[exp1_idx], obs_tables[exp2_idx],
                    obs_tables[exp3_idx])

        self.assertEqual(obs_sort, exp_tables)

        # We should get the same table type back.
        exp_types = (Table, Table, Table)
        obs_sort = (type(obs_tables[exp1_idx]), type(obs_tables[exp2_idx]),
                    type(obs_tables[exp3_idx]))
        self.assertEqual(obs_sort, exp_types)

        # Test passing a different constructor. We should get the same data
        # equality, but different table types.
        obs_bins, obs_tables = unzip(t.partition(f))

        obs_sort = (obs_bins[exp1_idx], obs_bins[exp2_idx], obs_bins[exp3_idx])
        self.assertEqual(obs_sort, exp_bins)
        obs_sort = (obs_tables[exp1_idx], obs_tables[exp2_idx],
                    obs_tables[exp3_idx])
        self.assertEqual(obs_sort, exp_tables)
        exp_types = (Table, Table, Table)
        obs_sort = (type(obs_tables[exp1_idx]), type(obs_tables[exp2_idx]),
                    type(obs_tables[exp3_idx]))
        self.assertEqual(obs_sort, exp_types)

    def test_bin_observations_by_metadata(self):
        """Yield tables binned by observation metadata"""
        def make_level_f(level):
            def f(id_, metadata):
                return metadata['taxonomy'][:level]
            return f

        func_king = make_level_f(1)
        func_phy = make_level_f(2)

        obs_ids = ['a', 'b', 'c']
        samp_ids = [1, 2, 3]
        data = {(0, 0): 1, (0, 1): 2, (0, 2): 3,
                (1, 0): 4, (1, 1): 5, (1, 2): 6,
                (2, 0): 7, (2, 1): 8, (2, 2): 9}
        obs_md = [{"taxonomy": ['k__a', 'p__b', 'c__c']},
                  {"taxonomy": ['k__a', 'p__b', 'c__d']},
                  {"taxonomy": ['k__a', 'p__c', 'c__e']}]
        t = Table(data, obs_ids, samp_ids, observation_metadata=obs_md)

        exp_king_obs_ids = ['a', 'b', 'c']
        exp_king_samp_ids = [1, 2, 3]
        exp_king_obs_md = [{"taxonomy": ['k__a', 'p__b', 'c__c']},
                           {"taxonomy": ['k__a', 'p__b', 'c__d']},
                           {"taxonomy": ['k__a', 'p__c', 'c__e']}]
        exp_king = Table(data, exp_king_obs_ids, exp_king_samp_ids,
                         observation_metadata=exp_king_obs_md)
        obs_bins, obs_king = unzip(t.partition(func_king, axis='observation'))

        self.assertEqual(obs_king, [exp_king])
        self.assertEqual(obs_bins, [tuple(['k__a'])])
        self.assertEqual(type(obs_king[0]), type(exp_king))

        obs_bins, obs_king = unzip(t.partition(func_king, axis='observation'))
        self.assertEqual(obs_king, [exp_king])
        self.assertEqual(obs_bins, [tuple(['k__a'])])
        self.assertEqual(type(obs_king[0]), Table)

        exp_phy1_obs_ids = ['a', 'b']
        exp_phy1_samp_ids = [1, 2, 3]
        exp_phy1_data = np.array([[1, 2, 3], [4, 5, 6]])
        exp_phy1_data = {(0, 0): 1, (0, 1): 2, (0, 2): 3,
                         (1, 0): 4, (1, 1): 5, (1, 2): 6}
        exp_phy1_obs_md = [{"taxonomy": ['k__a', 'p__b', 'c__c']},
                           {"taxonomy": ['k__a', 'p__b', 'c__d']}]
        exp_phy1 = Table(exp_phy1_data, exp_phy1_obs_ids, exp_phy1_samp_ids,
                         observation_metadata=exp_phy1_obs_md)
        exp_phy2_obs_ids = ['c']
        exp_phy2_samp_ids = [1, 2, 3]
        exp_phy2_data = {(0, 0): 7, (0, 1): 8, (0, 2): 9}
        exp_phy2_obs_md = [{"taxonomy": ['k__a', 'p__c', 'c__e']}]
        exp_phy2 = Table(exp_phy2_data, exp_phy2_obs_ids, exp_phy2_samp_ids,
                         observation_metadata=exp_phy2_obs_md)
        obs_bins, obs_phy = unzip(t.partition(func_phy, axis='observation'))
        self.assertIn(obs_phy[0], [exp_phy1, exp_phy2])
        self.assertIn(obs_phy[1], [exp_phy1, exp_phy2])
        self.assertIn(obs_bins[0], [('k__a', 'p__b'), ('k__a', 'p__c')])
        self.assertIn(obs_bins[1], [('k__a', 'p__b'), ('k__a', 'p__c')])

    def test_get_table_density(self):
        """Test correctly computes density of table."""
        # Perfectly dense tables.
        npt.assert_almost_equal(self.st1.get_table_density(), 1.0)
        npt.assert_almost_equal(self.st3.get_table_density(), 1.0)
        npt.assert_almost_equal(self.st_rich.get_table_density(), 1.0)

        # Empty table (no dimensions).
        npt.assert_almost_equal(self.empty_st.get_table_density(), 0.0)

        # Tables with some zeros.
        npt.assert_almost_equal(self.st5.get_table_density(), 0.5)

        # Tables with all zeros (with dimensions).
        npt.assert_almost_equal(self.st6.get_table_density(), 0.0)

        # Tables with some zeros explicitly defined.
        npt.assert_almost_equal(self.st7.get_table_density(), 0.75)


class SupportTests2(TestCase):

    def test_coo_arrays_to_sparse(self):
        """convert (values, (row, col)) to scipy"""
        n_rows, n_cols = 3, 4
        exp_d = lil_matrix((n_rows, n_cols))
        exp_d[(0, 0)] = 10
        exp_d[(1, 3)] = 5
        exp_d[(2, 1)] = 2
        exp_d = exp_d.tocoo()
        exp = lil_matrix((n_rows, n_cols))
        exp[(0, 0)] = 10
        exp[(1, 3)] = 5
        exp[(2, 1)] = 2
        data = (np.array([5.0, 2.0, 10.0]),
                (np.array([1, 2, 0]),
                 np.array([3, 1, 0])))
        obs = coo_arrays_to_sparse(data, shape=(n_rows, n_cols))
        self.assertEqual((obs != exp).sum(), 0)

    def test_list_list_to_sparse(self):
        """convert [[row,col,value], ...] to scipy"""
        input = [[0, 0, 1], [1, 1, 5.0], [0, 2, 6]]
        exp = lil_matrix((2, 3))
        exp[(0, 0)] = 1.0
        exp[(1, 1)] = 5.0
        exp[(0, 2)] = 6
        obs = list_list_to_sparse(input)
        self.assertEqual((obs != exp).sum(), 0)

    def test_nparray_to_sparse(self):
        """Convert nparray to sparse"""
        input = np.array([[1, 2, 3, 4], [-1, 6, 7, 8], [9, 10, 11, 12]])
        exp = lil_matrix((3, 4))
        exp[(0, 0)] = 1
        exp[(0, 1)] = 2
        exp[(0, 2)] = 3
        exp[(0, 3)] = 4
        exp[(1, 0)] = -1
        exp[(1, 1)] = 6
        exp[(1, 2)] = 7
        exp[(1, 3)] = 8
        exp[(2, 0)] = 9
        exp[(2, 1)] = 10
        exp[(2, 2)] = 11
        exp[(2, 3)] = 12
        obs = nparray_to_sparse(input)
        self.assertEqual((obs != exp).sum(), 0)

    def test_list_dict_to_sparse(self):
        """Take a list of dicts and condense down to a single dict"""
        input = [{(0, 0): 10, (0, 1): 2}, {(1, 2): 15}, {(0, 3): 7}]
        exp = lil_matrix((3, 4))
        exp[(0, 0)] = 10
        exp[(0, 1)] = 2
        exp[(1, 2)] = 15
        exp[(2, 3)] = 7
        obs = list_dict_to_sparse(input)
        self.assertEqual((obs != exp).sum(), 0)

    def test_dict_to_sparse(self):
        """Take a dict and convert to sparse"""
        input = {(0, 1): 5, (1, 0): 2, (2, 1): 6}
        exp = lil_matrix((3, 2))
        exp[(0, 1)] = 5
        exp[(1, 0)] = 2
        exp[(2, 1)] = 6
        obs = dict_to_sparse(input)
        self.assertEqual((obs != exp).sum(), 0)

    def test_to_sparse(self):
        """Convert to expected sparse types"""
        vals = {(0, 0): 5, (0, 1): 6, (1, 0): 7, (1, 1): 8}
        obs = Table._to_sparse(vals)
        exp = lil_matrix((2, 2))
        exp[(0, 0)] = 5
        exp[(0, 1)] = 6
        exp[(1, 0)] = 7
        exp[(1, 1)] = 8
        self.assertEqual((obs != exp).sum(), 0)

        input = {(0, 1): 5, (10, 8): -1.23}
        input_transpose = {(1, 0): 5, (8, 10): -1.23}

        exp = lil_matrix((11, 9))
        exp[(0, 1)] = 5
        exp[(10, 8)] = -1.23
        obs = Table._to_sparse(input)
        self.assertEqual((obs != exp).sum(), 0)

        # test transpose
        exp = lil_matrix((9, 11))
        exp[(1, 0)] = 5
        exp[(8, 10)] = -1.23
        obs = Table._to_sparse(input_transpose)
        self.assertEqual((obs != exp).sum(), 0)

        # passing a list of dicts, transpose
        exp = lil_matrix((3, 2))
        exp[(0, 0)] = 5.0
        exp[(1, 0)] = 6.0
        exp[(2, 0)] = 7.0
        exp[(0, 1)] = 8.0
        exp[(1, 1)] = 9.0
        exp[(2, 1)] = 10.0
        obs = Table._to_sparse([{(0, 0): 5, (1, 0): 6, (2, 0): 7},
                                {(0, 1): 8, (1, 1): 9, (2, 1): 10}])
        self.assertEqual((obs != exp).sum(), 0)

        # passing a list of lil_matrix
        exp = lil_matrix((2, 3))
        exp[(0, 0)] = 5
        exp[(0, 1)] = 6
        exp[(0, 2)] = 7
        exp[(1, 0)] = 8
        exp[(1, 1)] = 9
        exp[(1, 2)] = 10
        row1 = lil_matrix((1, 3))
        row1[(0, 0)] = 5
        row1[(0, 1)] = 6
        row1[(0, 2)] = 7
        row2 = lil_matrix((1, 3))
        row2[(0, 0)] = 8
        row2[(0, 1)] = 9
        row2[(0, 2)] = 10
        obs = Table._to_sparse([row1, row2])
        self.assertEqual((obs != exp).sum(), 0)

        # test empty set
        exp = lil_matrix((0, 0))
        obs = Table._to_sparse([])
        self.assertEqual((obs != exp).sum(), 0)

    def test_list_nparray_to_sparse(self):
        """lists of nparrays to sparse"""
        ins = [np.array([0, 2, 1, 0]), np.array([1, 0, 0, 1])]
        exp = lil_matrix((2, 4))
        exp[(0, 1)] = 2
        exp[(0, 2)] = 1
        exp[(1, 0)] = 1
        exp[(1, 3)] = 1
        obs = list_nparray_to_sparse(ins)
        self.assertEqual((obs != exp).sum(), 0)

    def test_list_sparse_to_sparse(self):
        """list of lil_matrix to sparse"""
        ins = [lil_matrix((1, 4)), lil_matrix((1, 4))]
        ins[0][0, 0] = 5
        ins[0][0, 1] = 10
        ins[1][0, 2] = 1
        ins[1][0, 3] = 2
        exp = lil_matrix((2, 4))
        exp[0, 0] = 5
        exp[0, 1] = 10
        exp[1, 2] = 1
        exp[1, 3] = 2
        obs = list_sparse_to_sparse(ins)
        self.assertEqual((obs != exp).sum(), 0)


legacy_otu_table1 = """# some comment goes here
#OTU id\tFing\tKey\tNA\tConsensus Lineage
0\t19111\t44536\t42 \tBacteria; Actinobacteria; Actinobacteridae; Propioniba\
cterineae; Propionibacterium

1\t1216\t3500\t6\tBacteria; Firmicutes; Alicyclobacillaceae; Bacilli; La\
ctobacillales; Lactobacillales; Streptococcaceae; Streptococcus
7\t1803\t1184\t2\tBacteria; Actinobacteria; Actinobacteridae; Gordoniace\
ae; Corynebacteriaceae
3\t1722\t4903\t17\tBacteria; Firmicutes; Alicyclobacillaceae; Bacilli; St\
aphylococcaceae
4\t589\t2074\t34\tBacteria; Cyanobacteria; Chloroplasts; vectors
"""
legacy_otu_table_bad_metadata = """# some comment goes here
#OTU id\tFing\tKey\tNA\tConsensus Lineage
0\t19111\t44536\t42 \t
1\t1216\t3500\t6\tBacteria; Firmicutes; Alicyclobacillaceae; Bacilli; La\
ctobacillales; Lactobacillales; Streptococcaceae; Streptococcus
7\t1803\t1184\t2\tBacteria; Actinobacteria; Actinobacteridae; Gordoniace\
ae; Corynebacteriaceae
3\t1722\t4903\t17\tBacteria; Firmicutes; Alicyclobacillaceae; Bacilli; St\
aphylococcaceae
4\t589\t2074\t34\tBacteria; Cyanobacteria; Chloroplasts; vectors
"""
extract_tsv_bug = """#OTU ID	s1	s2	taxonomy
1	123	32\t
2	315	3	k__test;p__test
3	0	22	k__test;p__test"""
otu_table1 = """# Some comment
#OTU ID\tFing\tKey\tNA\tConsensus Lineage
0\t19111\t44536\t42\tBacteria; Actinobacteria; Actinobacteridae; \
Propionibacterineae; Propionibacterium
# some other comment
1\t1216\t3500\t6\tBacteria; Firmicutes; Alicyclobacillaceae; Bacilli; \
Lactobacillales; Lactobacillales; Streptococcaceae; Streptococcus
7\t1803\t1184\t2\tBacteria; Actinobacteria; Actinobacteridae; Gordoniaceae; \
Corynebacteriaceae
# comments
#    everywhere!
3\t1722\t4903\t17\tBacteria; Firmicutes; Alicyclobacillaceae; \
Bacilli; Staphylococcaceae
4\t589\t2074\t34\tBacteria; Cyanobacteria; Chloroplasts; vectors
"""

OBS_META_TYPES = {'sc_separated': lambda x: [e.strip() for e in x.split(';')],
                  'naive': lambda x: x
                  }
OBS_META_TYPES['taxonomy'] = OBS_META_TYPES['sc_separated']

if __name__ == '__main__':
    main()<|MERGE_RESOLUTION|>--- conflicted
+++ resolved
@@ -11,11 +11,8 @@
 from tempfile import NamedTemporaryFile
 from unittest import TestCase, main
 from io import StringIO
-<<<<<<< HEAD
 from datetime import datetime
-=======
 import warnings
->>>>>>> 9fe62d04
 
 import numpy.testing as npt
 import numpy as np
