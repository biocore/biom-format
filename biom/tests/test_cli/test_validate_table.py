--- conflicted
+++ resolved
@@ -70,16 +70,12 @@
         obs = self.cmd(table=self.hdf5_file_valid)
         self.assertEqual(obs, exp)
 
-<<<<<<< HEAD
-=======
     def test_invalid_non_json(self):
         """Verify we error politely if a non-json ascii string is provided"""
         with self.assertRaisesRegex(ValueError,
                                     "^The provided table does not"):
             self.cmd(table=__file__)
-
-    @pytest.mark.skipif(HAVE_H5PY is False, reason='H5PY is not installed')
->>>>>>> 366fb69a
+            
     def test_invalid_hdf5(self):
         """Test an invalid HDF5 table"""
         exp = {'valid_table': False,
