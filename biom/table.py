#!/usr/bin/env python
"""The BIOM Table API"""

# -----------------------------------------------------------------------------
# Copyright (c) 2011-2013, The BIOM Format Development Team.
#
# Distributed under the terms of the Modified BSD License.
#
# The full license is in the file COPYING.txt, distributed with this software.
# -----------------------------------------------------------------------------

from __future__ import division
import os
import numpy as np
from copy import deepcopy
from datetime import datetime
from json import dumps, loads
from functools import reduce, partial
from operator import itemgetter, xor, add
from itertools import izip
from collections import defaultdict, Hashable
from numpy import ndarray, asarray, zeros, empty
import h5py
import numpy as np
from scipy.sparse import coo_matrix, csc_matrix, csr_matrix, isspmatrix

from biom.exception import TableException, UnknownID
from biom.util import (get_biom_format_version_string,
                       get_biom_format_url_string, flatten, natsort,
                       prefer_self, index_list, H5PY_VLEN_STR, HAVE_H5PY)

<<<<<<< HEAD
=======
from scipy.sparse import csc_matrix, csr_matrix, coo_matrix
from biom.backends.scipysparse import (ScipySparseMat, to_scipy, dict_to_scipy,
                                       list_dict_to_scipy,
                                       list_nparray_to_scipy, nparray_to_scipy,
                                       list_list_to_scipy,
                                       coo_arrays_to_scipy)

SparseObj = ScipySparseMat
to_sparse = to_scipy
dict_to_sparseobj = dict_to_scipy
list_dict_to_sparseobj = list_dict_to_scipy
list_nparray_to_sparseobj = list_nparray_to_scipy
nparray_to_sparseobj = nparray_to_scipy
list_list_to_sparseobj = list_list_to_scipy
coo_arrays_to_sparseobj = coo_arrays_to_scipy

>>>>>>> 5a113c85

__author__ = "Daniel McDonald"
__copyright__ = "Copyright 2011-2013, The BIOM Format Development Team"
__credits__ = ["Daniel McDonald", "Jai Ram Rideout", "Greg Caporaso",
               "Jose Clemente", "Justin Kuczynski", "Adam Robbins-Pianka"]
__license__ = "BSD"
__url__ = "http://biom-format.org"
__maintainer__ = "Daniel McDonald"
__email__ = "daniel.mcdonald@colorado.edu"


class Table(object):
    """Abstract base class representing a Table.

    Give in to the power of the Table!

    """

    def __init__(self, data, sample_ids, observation_ids, sample_metadata=None,
                 observation_metadata=None, table_id=None,
                 type=None, **kwargs):
        if type is None:
            type = 'Unspecified'

        self.type = type
        self.table_id = table_id
        self._data = data

        # Cast to tuple for immutability.
        self.sample_ids = tuple(sample_ids)
        self.observation_ids = tuple(observation_ids)

        if sample_metadata is not None:
            self.sample_metadata = tuple(sample_metadata)
        else:
            self.sample_metadata = None

        if observation_metadata is not None:
            self.observation_metadata = tuple(observation_metadata)
        else:
            self.observation_metadata = None

        # These will be set by _index_ids()
        self._sample_index = None
        self._obs_index = None

        self._verify_metadata()
        self._cast_metadata()
        self._index_ids()

    def _index_ids(self):
        """Sets lookups {id:index in _data}.

        Should only be called in constructor as this modifies state.
        """
        self._sample_index = index_list(self.sample_ids)
        self._obs_index = index_list(self.observation_ids)

    def _conv_to_self_type(self, vals, transpose=False, dtype=None):
        """For converting vectors to a compatible self type"""
        if dtype is None:
            dtype = self._dtype

        if isspmatrix(vals):
            return vals
        else:
            return to_sparse(vals, transpose, dtype)

    def _to_dense(self, vec):
        """Converts a row/col vector to a dense numpy array.

        Always returns a 1-D row vector for consistency with numpy iteration
        over arrays.
        """
        dense_vec = np.asarray(vec.todense())

        if vec.shape == (1, 1):
            # Handle the special case where we only have a single element, but
            # we don't want to return a numpy scalar / 0-d array. We still want
            # to return a vector of length 1.
            return dense_vec.reshape(1)
        else:
            return np.squeeze(dense_vec)

    def _verify_metadata(self):
        """Obtain some notion of sanity on object construction with inputs"""
        try:
            n_obs, n_samp = self._data.shape
        except:
            n_obs = n_samp = 0

        if n_obs != len(self.observation_ids):
            raise TableException(
                "Number of observation_ids differs from matrix size!")

        if n_obs != len(set(self.observation_ids)):
            raise TableException("Duplicate observation_ids")

        if n_samp != len(self.sample_ids):
            raise TableException(
                "Number of sample_ids differs from matrix size!")

        if n_samp != len(set(self.sample_ids)):
            raise TableException("Duplicate sample_ids")

        if self.sample_metadata is not None and \
           n_samp != len(self.sample_metadata):
            raise TableException("sample_metadata not in a compatible shape"
                                 "with data matrix!")

        if self.observation_metadata is not None and \
           n_obs != len(self.observation_metadata):
            raise TableException("observation_metadata not in a compatible"
                                 "shape with data matrix!")

    def _cast_metadata(self):
        """Casts all metadata to defaultdict to support default values.

        Should be called after any modifications to sample/observation
        metadata.
        """
        default_samp_md = []
        default_obs_md = []

        # if we have a list of [None], set to None
        if self.sample_metadata is not None:
            if self.sample_metadata.count(None) == len(self.sample_metadata):
                self.sample_metadata = None

        if self.sample_metadata is not None:
            for samp_md in self.sample_metadata:
                d = defaultdict(lambda: None)

                if isinstance(samp_md, dict):
                    d.update(samp_md)
                elif samp_md is None:
                    pass
                else:
                    raise TableException("Unable to cast metadata: %s" %
                                         repr(samp_md))

                default_samp_md.append(d)
            self.sample_metadata = tuple(default_samp_md)

        # if we have a list of [None], set to None
        if self.observation_metadata is not None:
            none_count = self.observation_metadata.count(None)
            if none_count == len(self.observation_metadata):
                self.observation_metadata = None

        if self.observation_metadata is not None:
            for obs_md in self.observation_metadata:
                d = defaultdict(lambda: None)

                if isinstance(obs_md, dict):
                    d.update(obs_md)
                elif obs_md is None:
                    pass
                else:
                    raise TableException("Unable to cast metadata: %s" %
                                         repr(obs_md))

                default_obs_md.append(d)
            self.observation_metadata = tuple(default_obs_md)

    @property
    def shape(self):
        return self._data.shape

    @property
    def dtype(self):
        return self._data.dtype

    @property
    def nnz(self):
        return self._data.nnz

    def add_observation_metadata(self, md):
        """Take a dict of metadata and add it to an observation.

        ``md`` should be of the form ``{observation_id:{dict_of_metadata}}``
        """
        if self.observation_metadata is not None:
            for id_, md_entry in md.items():
                if self.observation_exists(id_):
                    self.observation_metadata[
                        self.get_observation_index(id_)].update(md_entry)
        else:
            self.observation_metadata = tuple([md[id_] if id_ in md else
                                               None for id_ in
                                               self.observation_ids])
        self._cast_metadata()

    def add_sample_metadata(self, md):
        """Take a dict of metadata and add it to a sample.

        ``md`` should be of the form ``{sample_id:{dict_of_metadata}}``
        """
        if self.sample_metadata is not None:
            for id_, md_entry in md.items():
                if self.sample_exists(id_):
                    self.sample_metadata[
                        self.get_sample_index(id_)].update(md_entry)
        else:
            self.sample_metadata = tuple([md[id_] if id_ in md else
                                          None for id_ in self.sample_ids])
        self._cast_metadata()

    def __getitem__(self, args):
        """Handles row or column slices."""
        if self.is_empty():
            raise IndexError("Cannot retrieve an element from an empty/null "
                             "table.")

        try:
            row, col = args
        except:
            raise IndexError("Must specify (row, col).")

        if isinstance(row, slice) and isinstance(col, slice):
            raise IndexError("Can only slice a single axis.")

        if isinstance(row, slice):
            if row.start is None and row.stop is None:
                return self._get_col(col)
            else:
                raise IndexError("Can only handle full : slices per axis.")
        elif isinstance(col, slice):
            if col.start is None and col.stop is None:
                return self._get_row(row)
            else:
                raise IndexError("Can only handle full : slices per axis.")
        else:
            if self._data.getformat() == 'coo':
                self._data = self._data.tocsr()

            return self._data[row, col]

    def _get_row(self, row_idx):
        """Return the row at ``row_idx``.

        A row vector will be returned as a scipy.sparse matrix in csr format.
        """
        if self.is_empty():
            raise IndexError("Cannot retrieve a row from an empty/null table.")

        num_rows, num_cols = self.shape

        if row_idx >= num_rows or row_idx < 0:
            raise IndexError("Row index %d is out of bounds." % row_idx)

        self._data = self._data.tocsr()
        return self._data.getrow(row_idx)

    def _get_col(self, col_idx):
        """Return the column at ``col_idx``.

        A column vector will be returned as a scipy.sparse matrix in csc
        format.
        """
        if self.is_empty():
            raise IndexError("Cannot retrieve a column from an empty/null "
                             "table.")

        num_rows, num_cols = self.shape

        if col_idx >= num_cols or col_idx < 0:
            raise IndexError("Column index %d is out of bounds." % col_idx)

        self._data = self._data.tocsc()
        return self._data.getcol(col_idx)

    def reduce(self, f, axis):
        """Reduce over axis with f

        ``axis`` can be either ``sample`` or ``observation``
        """
        if self.is_empty():
            raise TableException("Cannot reduce an empty table")

        # np.apply_along_axis might reduce type conversions here and improve
        # speed. am opting for reduce right now as I think its more readable
        if axis == 'sample':
            return asarray([reduce(f, v) for v in self.iter_sample_data()])
        elif axis == 'observation':
            return asarray([reduce(f, v) for v in
                            self.iter_observation_data()])
        else:
            raise TableException("Unknown reduction axis")

    def sum(self, axis='whole'):
        """Returns the sum by axis

        axis can be:

        ``whole``       : whole matrix sum

        ``sample``     : return a vector with a sum for each sample

        ``observation`` : return a vector with a sum for each observation
        """
        if axis == 'whole':
            axis = None
        elif axis == 'sample':
            axis = 0
        elif axis == 'observation':
            axis = 1
        else:
            raise TableException("Unknown axis '%s'" % axis)

        matrix_sum = np.squeeze(np.asarray(self._data.sum(axis=axis)))

        # We only want to return a scalar if the whole matrix was summed.
        if axis is not None and matrix_sum.shape == ():
            matrix_sum = matrix_sum.reshape(1)

        return matrix_sum

    def transpose(self):
        """Return a new table that is the transpose of this table.

        The returned table will be an entirely new table, including copies of
        the (transposed) data, sample/observation IDs and metadata.
        """
        sample_md_copy = deepcopy(self.sample_metadata)
        obs_md_copy = deepcopy(self.observation_metadata)

        if self._data.getformat() == 'lil':
            # lil's transpose method doesn't have the copy kwarg, but all of
            # the others do.
            self._data = self._data.tocsr()

        return self.__class__(self._data.transpose(copy=True),
                              self.observation_ids[:], self.sample_ids[:],
                              obs_md_copy, sample_md_copy, self.table_id)

    def get_sample_index(self, samp_id):
        """Returns the sample index for sample ``samp_id``"""
        if samp_id not in self._sample_index:
            raise UnknownID("SampleId %s not found!" % samp_id)
        return self._sample_index[samp_id]

    def get_observation_index(self, obs_id):
        """Returns the observation index for observation ``obs_id``"""
        if obs_id not in self._obs_index:
            raise UnknownID("ObservationId %s not found!" % obs_id)
        return self._obs_index[obs_id]

    def get_value_by_ids(self, obs_id, samp_id):
        """Return value in the matrix corresponding to ``(obs_id, samp_id)``
        """
        if obs_id not in self._obs_index:
            raise UnknownID("ObservationId %s not found!" % obs_id)
        if samp_id not in self._sample_index:
            raise UnknownID("SampleId %s not found!" % samp_id)

        return self[self._obs_index[obs_id], self._sample_index[samp_id]]

    def __str__(self):
        """Stringify self

        Default str output for a Table is just row/col ids and data values
        """
        return self.delimited_self()

    def sample_exists(self, id_):
        """Returns True if sample ``id_`` exists, False otherwise"""
        return id_ in self._sample_index

    def observation_exists(self, id_):
        """Returns True if observation ``id_`` exists, False otherwise"""
        return id_ in self._obs_index

    def delimited_self(self, delim='\t', header_key=None, header_value=None,
                       metadata_formatter=str,
                       observation_column_name='#OTU ID'):
        """Return self as a string in a delimited form

        Default str output for the Table is just row/col ids and table data
        without any metadata

        Including observation metadata in output: If ``header_key`` is not
        ``None``, the observation metadata with that name will be included
        in the delimited output. If ``header_value`` is also not ``None``, the
        observation metadata will use the provided ``header_value`` as the
        observation metadata name (i.e., the column header) in the delimited
        output.

        ``metadata_formatter``: a function which takes a metadata entry and
        returns a formatted version that should be written to file

        ``observation_column_name``: the name of the first column in the output
        table, corresponding to the observation IDs. For example, the default
        will look something like:

            #OTU ID\tSample1\tSample2
            OTU1\t10\t2
            OTU2\t4\t8

        """
        if self.is_empty():
            raise TableException("Cannot delimit self if I don't have data...")

        samp_ids = delim.join(map(str, self.sample_ids))

        # 17 hrs of straight programming later...
        if header_key is not None:
            if header_value is None:
                raise TableException(
                    "You need to specify both header_key and header_value")

        if header_value is not None:
            if header_key is None:
                raise TableException(
                    "You need to specify both header_key and header_value")

        if header_value:
            output = ['# Constructed from biom file',
                      '%s%s%s\t%s' % (observation_column_name, delim, samp_ids,
                                      header_value)]
        else:
            output = ['# Constructed from biom file',
                      '%s%s%s' % (observation_column_name, delim, samp_ids)]

        for obs_id, obs_values in zip(self.observation_ids, self._iter_obs()):
            str_obs_vals = delim.join(map(str, self._to_dense(obs_values)))

            if header_key and self.observation_metadata is not None:
                md = self.observation_metadata[self._obs_index[obs_id]]
                md_out = metadata_formatter(md.get(header_key, None))
                output.append(
                    '%s%s%s\t%s' %
                    (obs_id, delim, str_obs_vals, md_out))
            else:
                output.append('%s%s%s' % (obs_id, delim, str_obs_vals))

        return '\n'.join(output)

    def is_empty(self):
        """Returns ``True`` if the table is empty"""
        if not self.sample_ids or not self.observation_ids:
            return True
        else:
            return False

    def __iter__(self):
        """Defined by subclass"""
        return self.iter_samples()

    def _iter_samp(self):
        """Return sample vectors of data matrix vectors"""
        for c in range(self.shape[1]):
            # this pulls out col vectors but need to convert to the expected
            # row vector
            colvec = self._get_col(c)
            yield colvec.transpose(copy=True)

    def _iter_obs(self):
        """Return observation vectors of data matrix"""
        for r in range(self.shape[0]):
            yield self._get_row(r)

    def get_table_density(self):
        """Returns the fraction of nonzero elements in the table."""
        density = 0.0

        if not self.is_empty():
            density = (self.nnz /
                       (len(self.sample_ids) * len(self.observation_ids)))

        return density

    def descriptive_equality(self, other):
        """For use in testing, describe how the tables are not equal"""
        if self.observation_ids != other.observation_ids:
            return "Observation IDs are not the same"
        if self.sample_ids != other.sample_ids:
            return "Sample IDs are not the same"
        if self.observation_metadata != other.observation_metadata:
            return "Observation metadata are not the same"
        if self.sample_metadata != other.sample_metadata:
            return "Sample metadata are not the same"
        if not self._data_equality(other._data):
            return "Data elements are not the same"

        return "Tables appear equal"

    def __eq__(self, other):
        """Equality is determined by the data matrix, metadata, and IDs"""
        if self.observation_ids != other.observation_ids:
            return False
        if self.sample_ids != other.sample_ids:
            return False
        if self.observation_metadata != other.observation_metadata:
            return False
        if self.sample_metadata != other.sample_metadata:
            return False
        if not self._data_equality(other._data):
            return False

        return True

    def _data_equality(self, other):
        """Return ``True`` if both matrices are equal.

        Matrices are equal iff the following items are equal:
        - shape
        - dtype
        - size (nnz)
        - matrix data (more expensive, so checked last)

        The sparse format does not need to be the same between the two
        matrices. ``self`` and ``other`` will be converted to csr format if
        necessary before performing the final comparison.

        """
        if self._data.shape != other.shape:
            return False

        if self._data.dtype != other.dtype:
            return False

        if self._data.nnz != other.nnz:
            return False

        self._data = self._data.tocsr()
        other = other.tocsr()

        # From:
        # http://mail.scipy.org/pipermail/scipy-user/2008-April/016276.html
        if abs(self._data - other).nnz > 0:
            return False

        return True

    def __ne__(self, other):
        return not (self == other)

    def sample_data(self, id_):
        """Return observations associated with sample id ``id_``"""
        if id_ not in self._sample_index:
            raise UnknownID("ID %s is not a known sample ID!" % id_)
        return self._to_dense(self[:, self._sample_index[id_]])

    def observation_data(self, id_):
        """Return samples associated with observation id ``id_``"""
        if id_ not in self._obs_index:
            raise UnknownID("ID %s is not a known observation ID!" % id_)
        return self._to_dense(self[self._obs_index[id_], :])

    def copy(self):
        """Returns a copy of the table"""
        # NEEDS TO BE A DEEP COPY, MIGHT NOT GET METADATA! NEED TEST!
        return self.__class__(self._data.copy(), self.sample_ids[:],
                              self.observation_ids[:], self.sample_metadata,
                              self.observation_metadata, self.table_id)

    def iter_sample_data(self):
        """Yields sample values"""
        for samp_v in self._iter_samp():
            yield self._to_dense(samp_v)

    def iter_observation_data(self):
        """Yields observation values"""
        for obs_v in self._iter_obs():
            yield self._to_dense(obs_v)

    def iter_samples(self, dense=True):
        """Yields ``(sample_value, sample_id, sample_metadata)``

        NOTE: will return ``None`` in ``sample_metadata`` positions if
        ``self.sample_metadata`` is set to ``None``
        """
        if self.sample_metadata is None:
            samp_metadata = (None,) * len(self.sample_ids)
        else:
            samp_metadata = self.sample_metadata

        iterator = izip(self._iter_samp(), self.sample_ids, samp_metadata)
        for samp_v, samp_id, samp_md in iterator:
            if dense:
                yield (self._to_dense(samp_v), samp_id, samp_md)
            else:
                yield (samp_v, samp_id, samp_md)

    def iter_observations(self, dense=True):
        """Yields ``(observation_value, observation_id, observation_metadata)``

        NOTE: will return ``None`` in ``observation_metadata`` positions if
        ``self.observation_metadata`` is set to ``None``
        """
        if self.observation_metadata is None:
            obs_metadata = (None,) * len(self.observation_ids)
        else:
            obs_metadata = self.observation_metadata

        iterator = izip(self._iter_obs(), self.observation_ids, obs_metadata)
        for obs_v, obs_id, obs_md in iterator:
            if dense:
                yield (self._to_dense(obs_v), obs_id, obs_md)
            else:
                yield (obs_v, obs_id, obs_md)

    def sort_sample_order(self, sample_order):
        """Return a new table with samples in ``sample_order``"""
        samp_md = []
        vals = []

        for id_ in sample_order:
            cur_idx = self._sample_index[id_]
            vals.append(self._to_dense(self[:, cur_idx]))

            if self.sample_metadata is not None:
                samp_md.append(self.sample_metadata[cur_idx])

        if not samp_md:
            samp_md = None

        return self.__class__(self._conv_to_self_type(vals, transpose=True),
                              sample_order[:], self.observation_ids[:],
                              samp_md,
                              self.observation_metadata, self.table_id)

    def sort_observation_order(self, obs_order):
        """Return a new table with observations in ``observation order``"""
        obs_md = []
        vals = []

        for id_ in obs_order:
            cur_idx = self._obs_index[id_]
            vals.append(self[cur_idx, :])

            if self.observation_metadata is not None:
                obs_md.append(self.observation_metadata[cur_idx])

        if not obs_md:
            obs_md = None

        return self.__class__(self._conv_to_self_type(vals),
                              self.sample_ids[:],
                              obs_order[:], self.sample_metadata, obs_md,
                              self.table_id)

    def sort_by_sample_id(self, sort_f=natsort):
        """Return a table where samples are sorted by ``sort_f``

            ``sort_f`` must take a single parameter: the list of sample ids
        """
        return self.sort_sample_order(sort_f(self.sample_ids))

    def sort_by_observation_id(self, sort_f=natsort):
        """Return a table where observations are sorted by ``sort_f``

            ``sort_f`` must take a single parameter: the list of observation
            ids
        """
        return self.sort_observation_order(sort_f(self.observation_ids))

    # a good refactor in the future is a general filter() method and then
    # specify the axis, like Table.reduce

    # take() is tempting here as well...
    def filter_samples(self, f, invert=False):
        """Filter samples from self based on ``f``

        ``f`` must accept three variables, the sample values, sample ID and
        sample metadata. The function must only return ``True`` or ``False``,
        where ``True`` indicates that a sample should be retained.

        invert: if ``invert == True``, a return value of ``True`` from ``f``
        indicates that a sample should be discarded
        """
        samp_ids = []
        samp_vals = []
        samp_metadata = []

        # builtin filter puts all of this into memory and then return to the
        # for loop. This will impact memory substantially on large sparse
        # matrices
        for s_val, s_id, s_md in self.iter_samples():
            if not xor(f(s_val, s_id, s_md), invert):
                continue

            # there is an implicit conversion to numpy types, want to make
            # sure to convert back to underlying representation.
            samp_vals.append(self._conv_to_self_type(s_val))
            samp_metadata.append(s_md)
            samp_ids.append(s_id)

        # if we don't have any values to keep, throw an exception as we can
        # create an inconsistancy in which there are observation ids but no
        # matrix data in the resulting table
        if not samp_ids:
            raise TableException("All samples were filtered out!")

        # the additional call to _conv_to_self_type is to convert a list of
        # vectors to a matrix
        # transpose is necessary as the underlying storage is sample == col
        return self.__class__(
            self._conv_to_self_type(samp_vals, transpose=True),
            samp_ids[:], self.observation_ids[
                :], samp_metadata,
            self.observation_metadata, self.table_id)

    def filter_observations(self, f, invert=False):
        """Filter observations from self based on ``f``

        ``f`` must accept three variables, the observation values, observation
        ID and observation metadata. The function must only return ``True`` or
        ``False``, where ``True`` indicates that an observation should be
        retained.

        invert: if ``invert == True``, a return value of ``True`` from ``f``
        indicates that an observation should be discarded
        """
        obs_ids = []
        obs_vals = []
        obs_metadata = []

        # builtin filter puts all of this into memory and then return to the
        # for loop. This will impact memory substantially on large sparse
        # matrices
        for o_val, o_id, o_md in self.iter_observations():
            if not xor(f(o_val, o_id, o_md), invert):
                continue

            # there is an implicit converstion to numpy types, want to make
            # sure to convert back to underlying representation.
            obs_vals.append(self._conv_to_self_type(o_val))
            obs_metadata.append(o_md)
            obs_ids.append(o_id)

        # if we don't have any values to keep, throw an exception as we can
        # create an inconsistancy in which there are sample ids but no
        # matrix data in the resulting table
        if not obs_vals:
            raise TableException("All observations were filtered out!")

        return self.__class__(
            self._conv_to_self_type(obs_vals), self.sample_ids[:],
            obs_ids[:], self.sample_metadata, obs_metadata, self.table_id)

    def bin_samples_by_metadata(self, f, constructor=None):
        """Yields tables by metadata

        ``f`` is given the sample metadata by row and must return what "bin"
        the sample is part of.

        ``constructor``: the type of binned tables to create, e.g.
        SparseTaxonTable. If None, the binned tables will be the same type as
        this table.
        """
        if constructor is None:
            constructor = self.__class__

        bins = {}
        # conversion of vector types is not necessary, vectors are not
        # being passed to an arbitrary function
        for samp_v, samp_id, samp_md in self.iter_samples(dense=False):
            bin = f(samp_md)

            # try to make it hashable...
            if not isinstance(bin, Hashable):
                bin = tuple(bin)

            if bin not in bins:
                bins[bin] = [[], [], []]

            bins[bin][0].append(samp_id)
            bins[bin][1].append(samp_v)
            bins[bin][2].append(samp_md)

        for bin, (samp_ids, samp_values, samp_md) in bins.iteritems():
            data = self._conv_to_self_type(samp_values, transpose=True)
            yield bin, table_factory(data, samp_ids[:],
                                     self.observation_ids[:],
                                     samp_md, self.observation_metadata,
                                     self.table_id,
                                     constructor=constructor)

    def bin_observations_by_metadata(self, f, constructor=None):
        """Yields tables by metadata

        ``f`` is given the observation metadata by row and must return what
        "bin" the observation is part of.

        ``constructor``: the type of binned tables to create, e.g.
        SparseTaxonTable. If None, the binned tables will be the same type as
        this table.
        """
        if constructor is None:
            constructor = self.__class__

        bins = {}
        # conversion of vector types is not necessary, vectors are not
        # being passed to an arbitrary function
        for obs_v, obs_id, obs_md in self.iter_observations(dense=False):
            bin = f(obs_md)

            # try to make it hashable...
            if not isinstance(bin, Hashable):
                bin = tuple(bin)

            if bin not in bins:
                bins[bin] = [[], [], []]

            bins[bin][0].append(obs_id)
            bins[bin][1].append(obs_v)
            bins[bin][2].append(obs_md)

        for bin, (obs_ids, obs_values, obs_md) in bins.iteritems():
            yield bin, table_factory(self._conv_to_self_type(obs_values),
                                     self.sample_ids[:], obs_ids[
                                         :], self.sample_metadata,
                                     obs_md, self.table_id,
                                     constructor=constructor)

    def collase_samples_by_metadata(self, metadata_f, reduce_f=add, norm=True,
                                    min_group_size=2,
                                    include_collapsed_metadata=True,
                                    constructor=None, one_to_many=False,
                                    one_to_many_mode='add',
                                    one_to_many_md_key='Path', strict=False):
        """Collapse samples in a table by sample metadata

        Bin samples by metadata then collapse each bin into a single sample.

        If ``include_collapsed_metadata`` is True, metadata for the collapsed
        samples are retained and can be referred to by the ``SampleId`` from
        each sample within the bin.

        ``constructor``: the type of collapsed table to create, e.g.
        SparseTaxonTable. If None, the collapsed table will be the same type as
        this table.

        The remainder is only relevant to setting ``one_to_many`` to True.

        If ``one_to_many`` is True, allow samples to collapse into multiple
        bins if the metadata describe a one-many relationship. Supplied
        functions must allow for iteration support over the metadata key and
        must return a tuple of (path, bin) as to describe both the path in the
        hierarchy represented and the specific bin being collapsed into. The
        uniqueness of the bin is _not_ based on the path but by the name of the
        bin.

        The metadata value for the corresponding collapsed column may include
        more (or less) information about the collapsed data. For example, if
        collapsing "FOO", and there are samples that span three associations A,
        B, and C, such that sample 1 spans A and B, sample 2 spans B and C and
        sample 3 spans A and C, the resulting table will contain three
        collapsed samples:

        - A, containing original sample 1 and 3
        - B, containing original sample 1 and 2
        - C, containing original sample 2 and 3

        If a sample maps to the same bin multiple times, it will be
        counted multiple times.

        There are two supported modes for handling one-to-many relationships
        via ``one_to_many_mode``: ``add`` and ``divide``. ``add`` will add the
        sample counts to each bin that the sample maps to, which may increase
        the total number of counts in the output table. ``divide`` will divide
        a sample's counts by the number of metadata that the sample has before
        adding the counts to each bin. This will not increase the total number
        of counts in the output table.

        If ``one_to_many_md_key`` is specified, that becomes the metadata
        key that describes the collapsed path. If a value is not specified,
        then it defaults to 'Path'.

        If ``strict`` is specified, then all metadata pathways operated on
        must be indexable by ``metadata_f``.

        ``one_to_many`` and ``norm`` are not supported together.

        ``one_to_many`` and ``reduce_f`` are not supported together.

        ``one_to_many`` and ``min_group_size`` are not supported together.

        A final note on space consumption. At present, the ``one_to_many``
        functionality requires a temporary dense matrix representation. This
        was done so as it initially seems like true support requires rapid
        ``__setitem__`` functionality on the ``SparseObj`` and at the time of
        implementation, ``CSMat`` was O(N) to the number of nonzero elements.
        This is a work around until either a better ``__setitem__``
        implementation is in play on ``CSMat`` or a hybrid solution that allows
        for multiple ``SparseObj`` types is used.
        """
        if constructor is None:
            constructor = self.__class__

        collapsed_data = []
        collapsed_sample_ids = []

        if include_collapsed_metadata:
            collapsed_sample_md = []
        else:
            collapsed_sample_md = None

        if one_to_many_mode not in ['add', 'divide']:
            raise ValueError("Unrecognized one-to-many mode '%s'. Must be "
                             "either 'add' or 'divide'." % one_to_many_mode)

        if one_to_many:
            if norm:
                raise AttributeError(
                    "norm and one_to_many are not supported together")

            # determine the collapsed pathway
            # we drop all other associated metadata
            new_s_md = {}
            s_md_count = {}
            for id_, md in zip(self.sample_ids, self.sample_metadata):
                md_iter = metadata_f(md)
                num_md = 0
                while True:
                    try:
                        pathway, bin = md_iter.next()
                    except IndexError:
                        # if a pathway is incomplete
                        if strict:
                            # bail if strict
                            err = "Incomplete pathway, ID: %s, metadata: %s" %\
                                  (id_, md)
                            raise IndexError(err)
                        else:
                            # otherwise ignore
                            continue
                    except StopIteration:
                        break

                    new_s_md[bin] = pathway
                    num_md += 1

                s_md_count[id_] = num_md

            n_s = len(new_s_md)
            s_idx = dict([(bin_, i) for i, bin_ in
                         enumerate(sorted(new_s_md))])

            # We need to store floats, not ints, as things won't always divide
            # evenly.
            if one_to_many_mode == 'divide':
                dtype = float
            else:
                dtype = self._dtype

            # allocate new data. using a dense representation allows for a
            # workaround on CSMat.__setitem__ O(N) lookup. Assuming the number
            # of collapsed samples is reasonable, then this doesn't suck too
            # much.
            new_data = zeros((len(self.observation_ids), n_s), dtype=dtype)

            # for each sample
            # for each bin in the metadata
            # for each value associated with the sample
            for s_v, s_id, s_md in self.iter_samples():
                md_iter = metadata_f(s_md)
                while True:
                    try:
                        pathway, bin = md_iter.next()
                    except IndexError:
                        # if a pathway is incomplete
                        if strict:
                            # bail if strict, should never get here...
                            err = "Incomplete pathway, ID: %s, metadata: %s" %\
                                  (id_, md)
                            raise IndexError(err)
                        else:
                            # otherwise ignore
                            continue
                    except StopIteration:
                        break

                    if one_to_many_mode == 'add':
                        new_data[:, s_idx[bin]] += s_v
                    elif one_to_many_mode == 'divide':
                        new_data[:, s_idx[bin]] += s_v / s_md_count[s_id]
                    else:
                        # Should never get here.
                        raise ValueError("Unrecognized one-to-many mode '%s'. "
                                         "Must be either 'add' or 'divide'." %
                                         one_to_many_mode)

            if include_collapsed_metadata:
                # reassociate pathway information
                for k, i in sorted(s_idx.items(), key=itemgetter(1)):
                    collapsed_sample_md.append(
                        {one_to_many_md_key: new_s_md[k]})

            # get the new sample IDs
            collapsed_sample_ids = [k for k, i in sorted(s_idx.items(),
                                                         key=itemgetter(1))]

            # convert back to self type
            data = self._conv_to_self_type(new_data)
        else:
            for bin, table in self.bin_samples_by_metadata(metadata_f):
                if len(table.sample_ids) < min_group_size:
                    continue

                redux_data = table.reduce(reduce_f, 'observation')
                if norm:
                    redux_data /= len(table.sample_ids)

                collapsed_data.append(self._conv_to_self_type(redux_data))
                collapsed_sample_ids.append(bin)

                if include_collapsed_metadata:
                    # retain metadata but store by original sample id
                    tmp_md = {}
                    for id_, md in zip(table.sample_ids,
                                       table.sample_metadata):
                        tmp_md[id_] = md
                    collapsed_sample_md.append(tmp_md)

            data = self._conv_to_self_type(collapsed_data, transpose=True)

        # if the table is empty
        if 0 in data.shape:
            raise TableException("Collapsed table is empty!")

        return table_factory(data, collapsed_sample_ids,
                             self.observation_ids[:], collapsed_sample_md,
                             self.observation_metadata, self.table_id,
                             constructor=constructor)

    def collapse_observations_by_metadata(self, metadata_f, reduce_f=add,
                                          norm=True, min_group_size=2,
                                          include_collapsed_metadata=True,
                                          constructor=None, one_to_many=False,
                                          one_to_many_mode='add',
                                          one_to_many_md_key='Path',
                                          strict=False):
        """Collapse observations in a table by observation metadata

        Bin observations by metadata then collapse each bin into a single
        observation.

        If ``include_collapsed_metadata`` is True, metadata for the collapsed
        observations are retained and can be referred to by the
        ``ObservationId`` from each observation within the bin.

        ``constructor``: the type of collapsed table to create, e.g.
        SparseTaxonTable. If None, the collapsed table will be the same type as
        this table.

        The remainder is only relevant to setting ``one_to_many`` to True.

        If ``one_to_many`` is True, allow observations to fall into multiple
        bins if the metadata describe a one-many relationship. Supplied
        functions must allow for iteration support over the metadata key and
        must return a tuple of (path, bin) as to describe both the path in the
        hierarchy represented and the specific bin being collapsed into. The
        uniqueness of the bin is _not_ based on the path but by the name of the
        bin.

        The metadata value for the corresponding collapsed row may include more
        (or less) information about the collapsed data. For example, if
        collapsing "KEGG Pathways", and there are observations that span three
        pathways A, B, and C, such that observation 1 spans A and B,
        observation 2 spans B and C and observation 3 spans A and C, the
        resulting table will contain three collapsed observations:

        - A, containing original observation 1 and 3
        - B, containing original observation 1 and 2
        - C, containing original observation 2 and 3

        If an observation maps to the same bin multiple times, it will be
        counted multiple times.

        There are two supported modes for handling one-to-many relationships
        via ``one_to_many_mode``: ``add`` and ``divide``. ``add`` will add the
        observation counts to each bin that the observation maps to, which may
        increase the total number of counts in the output table. ``divide``
        will divide an observation's counts by the number of metadata that the
        observation has before adding the counts to each bin. This will not
        increase the total number of counts in the output table.

        If ``one_to_many_md_key`` is specified, that becomes the metadata
        key that describes the collapsed path. If a value is not specified,
        then it defaults to 'Path'.

        If ``strict`` is specified, then all metadata pathways operated on
        must be indexable by ``metadata_f``.

        ``one_to_many`` and ``norm`` are not supported together.

        ``one_to_many`` and ``reduce_f`` are not supported together.

        ``one_to_many`` and ``min_group_size`` are not supported together.

        A final note on space consumption. At present, the ``one_to_many``
        functionality requires a temporary dense matrix representation. This
        was done so as it initially seems like true support requires rapid
        ``__setitem__`` functionality on the ``SparseObj`` and at the time of
        implementation, ``CSMat`` was O(N) to the number of nonzero elements.
        This is a work around until either a better ``__setitem__``
        implementation is in play on ``CSMat`` or a hybrid solution that allows
        for multiple ``SparseObj`` types is used.
        """
        if constructor is None:
            constructor = self.__class__

        collapsed_data = []
        collapsed_obs_ids = []

        if include_collapsed_metadata:
            collapsed_obs_md = []
        else:
            collapsed_obs_md = None

        if one_to_many_mode not in ['add', 'divide']:
            raise ValueError("Unrecognized one-to-many mode '%s'. Must be "
                             "either 'add' or 'divide'." % one_to_many_mode)

        if one_to_many:
            if norm:
                raise AttributeError(
                    "norm and one_to_many are not supported together")

            # determine the collapsed pathway
            # we drop all other associated metadata
            new_obs_md = {}
            obs_md_count = {}
            for id_, md in zip(self.observation_ids,
                               self.observation_metadata):
                md_iter = metadata_f(md)
                num_md = 0
                while True:
                    try:
                        pathway, bin = md_iter.next()
                    except IndexError:
                        # if a pathway is incomplete
                        if strict:
                            # bail if strict
                            err = "Incomplete pathway, ID: %s, metadata: %s" %\
                                  (id_, md)
                            raise IndexError(err)
                        else:
                            # otherwise ignore
                            continue
                    except StopIteration:
                        break

                    # keyed by last field in hierarchy
                    new_obs_md[bin] = pathway
                    num_md += 1

                obs_md_count[id_] = num_md

            n_obs = len(new_obs_md)
            obs_idx = dict([(bin_, i)
                           for i, bin_ in enumerate(sorted(new_obs_md))])

            # We need to store floats, not ints, as things won't always divide
            # evenly.
            if one_to_many_mode == 'divide':
                dtype = float
            else:
                dtype = self._dtype

            # allocate new data. using a dense representation allows for a
            # workaround on CSMat.__setitem__ O(N) lookup. Assuming the number
            # of collapsed observations is reasonable, then this doesn't suck
            # too much.
            new_data = zeros((n_obs, len(self.sample_ids)), dtype=dtype)

            # for each observation
            # for each bin in the metadata
            # for each value associated with the observation
            for obs_v, obs_id, obs_md in self.iter_observations():
                md_iter = metadata_f(obs_md)
                while True:
                    try:
                        pathway, bin = md_iter.next()
                    except IndexError:
                        # if a pathway is incomplete
                        if strict:
                            # bail if strict, should never get here...
                            err = "Incomplete pathway, ID: %s, metadata: %s" %\
                                  (id_, md)
                            raise IndexError(err)
                        else:
                            # otherwise ignore
                            continue
                    except StopIteration:
                        break

                    if one_to_many_mode == 'add':
                        new_data[obs_idx[bin], :] += obs_v
                    elif one_to_many_mode == 'divide':
                        new_data[obs_idx[bin], :] += \
                            obs_v / obs_md_count[obs_id]
                    else:
                        # Should never get here.
                        raise ValueError("Unrecognized one-to-many mode '%s'. "
                                         "Must be either 'add' or 'divide'." %
                                         one_to_many_mode)

            if include_collapsed_metadata:
                # associate the pathways back
                for k, i in sorted(obs_idx.items(), key=itemgetter(1)):
                    collapsed_obs_md.append(
                        {one_to_many_md_key: new_obs_md[k]})

            # get the new observation IDs
            collapsed_obs_ids = [k for k, i in sorted(obs_idx.items(),
                                                      key=itemgetter(1))]

            # convert back to self type
            data = self._conv_to_self_type(new_data)
        else:
            for bin, table in self.bin_observations_by_metadata(metadata_f):
                if len(table.observation_ids) < min_group_size:
                    continue

                redux_data = table.reduce(reduce_f, 'sample')
                if norm:
                    redux_data /= len(table.observation_ids)

                collapsed_data.append(self._conv_to_self_type(redux_data))
                collapsed_obs_ids.append(bin)

                if include_collapsed_metadata:
                    # retain metadata but store by original observation id
                    tmp_md = {}
                    for id_, md in zip(table.observation_ids,
                                       table.observation_metadata):
                        tmp_md[id_] = md
                    collapsed_obs_md.append(tmp_md)

            data = self._conv_to_self_type(collapsed_data)

        # if the table is empty
        if 0 in data.shape:
            raise TableException("Collapsed table is empty!")

        return table_factory(data, self.sample_ids[:], collapsed_obs_ids,
                             self.sample_metadata, collapsed_obs_md,
                             self.table_id,
                             constructor=constructor)

    def transform_samples(self, f):
        """Iterate over samples, applying a function ``f`` to each value

        ``f`` must take three values: a sample value (int or float), a sample
        id, and a sample metadata entry, and return a single value (int or
        float) that replaces the provided sample value
        """
        new_m = []

        for s_v, s_id, s_md in self.iter_samples():
            new_m.append(self._conv_to_self_type(f(s_v, s_id, s_md)))

        return self.__class__(self._conv_to_self_type(new_m, transpose=True),
                              self.sample_ids[:], self.observation_ids[
                                  :], self.sample_metadata,
                              self.observation_metadata, self.table_id)

    def transform_observations(self, f):
        """Iterate over observations, applying a function ``f`` to each value

        ``f`` must take three values: an observation value (int or float), an
        observation id, and an observation metadata entry, and return a single
        value (int or float) that replaces the provided observation value

        """
        new_m = []

        for obs_v, obs_id, obs_md in self.iter_observations():
            new_m.append(self._conv_to_self_type(f(obs_v, obs_id, obs_md)))

        return self.__class__(
            self._conv_to_self_type(new_m), self.sample_ids[:],
            self.observation_ids[:], self.sample_metadata,
            self.observation_metadata, self.table_id)

    def norm_observation_by_sample(self):
        """Return new table with vals as relative abundances within each sample
        """
        def f(samp_v, samp_id, samp_md):
            return samp_v / float(samp_v.sum())
        return self.transform_samples(f)

    def norm_sample_by_observation(self):
        """Return new table with vals as relative abundances within each obs
        """
        def f(obs_v, obs_id, obs_md):
            return obs_v / float(obs_v.sum())
        # f = lambda x: x / float(x.sum())
        return self.transform_observations(f)

    def norm_observation_by_metadata(self, obs_metadata_id):
        """Return new table with vals divided by obs_metadata_id
        """
        def f(obs_v, obs_id, obs_md):
            return obs_v / obs_md[obs_metadata_id]
        return self.transform_observations(f)

    def nonzero(self):
        """Returns locations of nonzero elements within the data matrix

        The values returned are ``(observation_id, sample_id)``
        """
        # this is naively implemented. If performance is a concern, private
        # methods can be written to hit against the underlying types directly
        for o_idx, samp_vals in enumerate(self.iter_observation_data()):
            for s_idx in samp_vals.nonzero()[0]:
                yield (self.observation_ids[o_idx], self.sample_ids[s_idx])

    def nonzero_counts(self, axis, binary=False):
        """Get nonzero summaries about an axis

        axis : either 'sample', 'observation', or 'whole'
        binary : sum of nonzero entries, or summing the values of the entries

        Returns a numpy array in index order to the axis
        """
        if binary:
            dtype = 'int'
            op = lambda x: x.nonzero()[0].size
        else:
            dtype = self.dtype
            op = lambda x: x.sum()

        if axis is 'sample':
            # can use np.bincount for CSMat or ScipySparse
            result = zeros(len(self.sample_ids), dtype=dtype)
            for idx, vals in enumerate(self.iter_sample_data()):
                result[idx] = op(vals)
        elif axis is 'observation':
            # can use np.bincount for CSMat or ScipySparse
            result = zeros(len(self.observation_ids), dtype=dtype)
            for idx, vals in enumerate(self.iter_observation_data()):
                result[idx] = op(vals)
        else:
            result = zeros(1, dtype=dtype)
            for vals in self.iter_sample_data():
                result[0] += op(vals)

        return result

    def _union_id_order(self, a, b):
        """Determines merge order for id lists A and B"""
        all_ids = list(a[:])
        all_ids.extend(b[:])
        new_order = {}
        idx = 0
        for id_ in all_ids:
            if id_ not in new_order:
                new_order[id_] = idx
                idx += 1
        return new_order

    def _intersect_id_order(self, a, b):
        """Determines the merge order for id lists A and B"""
        all_b = set(b[:])
        new_order = {}
        idx = 0
        for id_ in a:
            if id_ in all_b:
                new_order[id_] = idx
                idx += 1
        return new_order

    def merge(self, other, sample='union', observation='union',
              sample_metadata_f=prefer_self,
              observation_metadata_f=prefer_self):
        """Merge two tables together

        The axes, samples and observations, can be controlled independently.
        Both can either work on ``union`` or ``intersection``.

        ``sample_metadata_f`` and ``observation_metadata_f`` define how to
        merge metadata between tables. The default is to just keep the metadata
        associated to self if self has metadata otherwise take metadata from
        other. These functions are given both metadata dictsand must return
        a single metadata dict

        NOTE: There is an implicit type conversion to ``float``. Tables using
        strings as the type are not supported. No check is currently in
        place.

        NOTE: The return type is always that of ``self``
        """
        # determine the sample order in the resulting table
        if sample is 'union':
            new_samp_order = self._union_id_order(self.sample_ids,
                                                  other.sample_ids)
        elif sample is 'intersection':
            new_samp_order = self._intersect_id_order(self.sample_ids,
                                                      other.sample_ids)
        else:
            raise TableException("Unknown sample merge type: %s" % sample)

        # determine the observation order in the resulting table
        if observation is 'union':
            new_obs_order = self._union_id_order(self.observation_ids,
                                                 other.observation_ids)
        elif observation is 'intersection':
            new_obs_order = self._intersect_id_order(self.observation_ids,
                                                     other.observation_ids)
        else:
            raise TableException(
                "Unknown observation merge type: %s" %
                observation)

        # convert these to lists, no need to be dictionaries and reduces
        # calls to items() and allows for pre-caluculating insert order
        new_samp_order = sorted(new_samp_order.items(), key=itemgetter(1))
        new_obs_order = sorted(new_obs_order.items(), key=itemgetter(1))

        # if we don't have any samples, complain loudly. This is likely from
        # performing an intersection without overlapping ids
        if not new_samp_order:
            raise TableException("No samples in resulting table!")
        if not new_obs_order:
            raise TableException("No observations in resulting table!")

        # helper index lookups
        other_obs_idx = other._obs_index
        self_obs_idx = self._obs_index
        other_samp_idx = other._sample_index
        self_samp_idx = self._sample_index

        # pre-calculate sample order from each table. We only need to do this
        # once which dramatically reduces the number of dict lookups necessary
        # within the inner loop
        other_samp_order = []
        self_samp_order = []
        for samp_id, nsi in new_samp_order:  # nsi -> new_sample_index
            other_samp_order.append((nsi, other_samp_idx.get(samp_id, None)))
            self_samp_order.append((nsi, self_samp_idx.get(samp_id, None)))

        # pre-allocate the a list for placing the resulting vectors as the
        # placement id is not ordered
        vals = [None for i in range(len(new_obs_order))]

        # POSSIBLE DECOMPOSITION
        # resulting sample ids and sample metadata
        sample_ids = []
        sample_md = []
        for id_, idx in new_samp_order:
            sample_ids.append(id_)

            # if we have sample metadata, grab it
            if self.sample_metadata is None or not self.sample_exists(id_):
                self_md = None
            else:
                self_md = self.sample_metadata[self_samp_idx[id_]]

            # if we have sample metadata, grab it
            if other.sample_metadata is None or not other.sample_exists(id_):
                other_md = None
            else:
                other_md = other.sample_metadata[other_samp_idx[id_]]

            sample_md.append(sample_metadata_f(self_md, other_md))

        # POSSIBLE DECOMPOSITION
        # resulting observation ids and sample metadata
        obs_ids = []
        obs_md = []
        for id_, idx in new_obs_order:
            obs_ids.append(id_)

            # if we have observation metadata, grab it
            if self.observation_metadata is None or \
               not self.observation_exists(id_):
                self_md = None
            else:
                self_md = self.observation_metadata[self_obs_idx[id_]]

            # if we have observation metadata, grab it
            if other.observation_metadata is None or \
                    not other.observation_exists(id_):
                other_md = None
            else:
                other_md = other.observation_metadata[other_obs_idx[id_]]

            obs_md.append(observation_metadata_f(self_md, other_md))

        # length used for construction of new vectors
        vec_length = len(new_samp_order)

        # walk over observations in our new order
        for obs_id, new_obs_idx in new_obs_order:
            # create new vector for matrix values
            new_vec = zeros(vec_length, dtype='float')

            # This method allows for the creation of a matrix of self type.
            # See note above
            # new_vec = data_f()

            # see if the observation exists in other, if so, pull it out.
            # if not, set to the placeholder missing
            if other.observation_exists(obs_id):
                other_vec = other.observation_data(obs_id)
            else:
                other_vec = None

            # see if the observation exists in self, if so, pull it out.
            # if not, set to the placeholder missing
            if self.observation_exists(obs_id):
                self_vec = self.observation_data(obs_id)
            else:
                self_vec = None

            # short circuit. If other doesn't have any values, then we can just
            # take all values from self
            if other_vec is None:
                for (n_idx, s_idx) in self_samp_order:
                    if s_idx is not None:
                        new_vec[n_idx] = self_vec[s_idx]

            # short circuit. If self doesn't have any values, then we can just
            # take all values from other
            elif self_vec is None:
                for (n_idx, o_idx) in other_samp_order:
                    if o_idx is not None:
                        new_vec[n_idx] = other_vec[o_idx]

            else:
                # NOTE: DM 7.5.12, no observed improvement at the profile level
                # was made on this inner loop by using self_samp_order and
                # other_samp_order lists.

                # walk over samples in our new order
                for samp_id, new_samp_idx in new_samp_order:
                    # pull out each individual sample value. This is expensive,
                    # but the vectors are in a different alignment. It is
                    # possible that this could be improved with numpy take but
                    # needs to handle missing values appropriately
                    if samp_id not in self_samp_idx:
                        self_vec_value = 0
                    else:
                        self_vec_value = self_vec[self_samp_idx[samp_id]]

                    if samp_id not in other_samp_idx:
                        other_vec_value = 0
                    else:
                        other_vec_value = other_vec[other_samp_idx[samp_id]]

                    new_vec[new_samp_idx] = self_vec_value + other_vec_value

            # convert our new vector to self type as to make sure we don't
            # accidently force a dense representation in memory
            vals[new_obs_idx] = self._conv_to_self_type(new_vec)

        return self.__class__(self._conv_to_self_type(vals), sample_ids[:],
                              obs_ids[:], sample_md, obs_md)

    @classmethod
    def from_hdf5(cls, h5grp, order='observation'):
        """Parse an HDF5 formatted BIOM table

        The expected structure of this group is below. A few basic definitions,
        N is the number of observations and M is the number of samples. Data
        are stored in both compressed sparse row (for observation oriented
        operations) and compressed sparse column (for sample oriented
        operations).

        ### ADD IN SCIPY SPARSE CSC/CSR URLS
        ### ADD IN WIKIPEDIA PAGE LINK TO CSR
        ### ALL THESE INTS CAN BE UINT, SCIPY DOES NOT BY DEFAULT STORE AS THIS
        ###     THOUGH
        ### METADATA ARE NOT REPRESENTED HERE YET
        ./id                     : str, an arbitrary ID
        ./type                   : str, the table type (e.g, OTU table)
        ./format-url             : str, a URL that describes the format
        ./format-version         : two element tuple of int32, major and minor
        ./generated-by           : str, what generated this file
        ./creation-date          : str, ISO format
        ./shape                  : two element tuple of int32, N by M
        ./nnz                    : int32 or int64, number of non zero elements
        ./observation            : Group
        ./observation/ids        : (N,) dataset of str or vlen str
        ./observation/data       : (N,) dataset of float64
        ./observation/indices    : (N,) dataset of int32
        ./observation/indptr     : (M+1,) dataset of int32
        [./observation/metadata] : Optional, JSON str, in index order with ids
        ./sample                 : Group
        ./sample/ids             : (M,) dataset of str or vlen str
        ./sample/data            : (M,) dataset of float64
        ./sample/indices         : (M,) dataset of int32
        ./sample/indptr          : (N+1,) dataset of int32
        [./sample/metadata]      : Optional, JSON str, in index order with ids

        Paramters
        ---------
        h5grp : a h5py ``Group`` or an open h5py ``File``
        order : 'observation' or 'sample' to indicate which data ordering to
            load the table as

        Returns
        -------
        Table
            A BIOM ``Table`` object

        See Also
        --------
        Table.format_hdf5

        Examples
        --------
        ### is it okay to actually create files in doctest?

        """
        if not HAVE_H5PY:
            raise RuntimeError("h5py is not in the environment, HDF5 support "
                               "is not available")

        if order not in ('observation', 'sample'):
            raise ValueError("Unknown order %s!" % order)

        shape = h5grp.attrs['shape']

        # fetch all of the IDs
        obs_ids = h5grp['observation/ids'][:]
        samp_ids = h5grp['sample/ids'][:]

        # fetch all of the metadata
        no_md = np.array(["[]"])
        obs_md = loads(h5grp['observation'].get('metadata', no_md)[0])
        samp_md = loads(h5grp['sample'].get('metadata', no_md)[0])

        # load the data
        data_path = partial(os.path.join, order)
        data = h5grp[data_path("data")]
        indices = h5grp[data_path("indices")]
        indptr = h5grp[data_path("indptr")]
        cs = (data, indices, indptr)
        matrix = csc_matrix(cs) if order == 'sample' else csr_matrix(cs)

        return table_factory(matrix, samp_ids, obs_ids, samp_md or None,
                             obs_md or None)

    def to_hdf5(self, h5grp, generated_by, compress=True):
        """Store CSC and CSR in place

        The expected structure of this group is below. A few basic definitions,
        N is the number of observations and M is the number of samples. Data
        are stored in both compressed sparse row (for observation oriented
        operations) and compressed sparse column (for sample oriented
        operations).

        ### ADD IN SCIPY SPARSE CSC/CSR URLS
        ### ADD IN WIKIPEDIA PAGE LINK TO CSR
        ### ALL THESE INTS CAN BE UINT, SCIPY DOES NOT BY DEFAULT STORE AS THIS
        ###     THOUGH
        ### METADATA ARE NOT REPRESENTED HERE YET
        ./id                     : str, an arbitrary ID
        ./type                   : str, the table type (e.g, OTU table)
        ./format-url             : str, a URL that describes the format
        ./format-version         : two element tuple of int32, major and minor
        ./generated-by           : str, what generated this file
        ./creation-date          : str, ISO format
        ./shape                  : two element tuple of int32, N by M
        ./nnz                    : int32 or int64, number of non zero elements
        ./observation            : Group
        ./observation/ids        : (N,) dataset of str or vlen str
        ./observation/data       : (N,) dataset of float64
        ./observation/indices    : (N,) dataset of int32
        ./observation/indptr     : (M+1,) dataset of int32
        [./observation/metadata] : Optional, JSON str, in index order with ids
        ./sample                 : Group
        ./sample/ids             : (M,) dataset of str or vlen str
        ./sample/data            : (M,) dataset of float64
        ./sample/indices         : (M,) dataset of int32
        ./sample/indptr          : (N+1,) dataset of int32
        [./sample/metadata]      : Optional, JSON str, in index order with ids

        Paramters
        ---------
        h5grp : a h5py ``Group`` or an open h5py ``File``
        generated_by : str
        compress : Boolean  'True' means fiels will be compressed with
            gzip, 'False' means no compression

        See Also
        --------
        Table.format_hdf5

        Examples
        --------
        ### is it okay to actually create files in doctest?

        """
        if not HAVE_H5PY:
            raise RuntimeError("h5py is not in the environment, HDF5 support "
                               "is not available")

        def axis_dump(grp, ids, md, order, compression=None):
            """Store for an axis"""
            self._data = self._data.asformat(order)

            len_ids = len(ids)
            len_indptr = len(self._data.indptr)
            len_data = self.nnz

            grp.create_dataset('data', shape=(len_data,),
                               dtype=np.float64,
<<<<<<< HEAD
                               data=self._data.data)
            grp.create_dataset('indices', shape=(len_data,),
                               dtype=np.int32,
                               data=self._data.indices)
            grp.create_dataset('indptr', shape=(len_indptr,),
                               dtype=np.int32,
                               data=self._data.indptr)
=======
                               data=self._data._matrix.data,
                               compression=compression)
            grp.create_dataset('indices', shape=(len_data,),
                               dtype=np.int32,
                               data=self._data._matrix.indices,
                               compression=compression)
            grp.create_dataset('indptr', shape=(len_indptr,),
                               dtype=np.int32,
                               data=self._data._matrix.indptr,
                               compression=compression)
>>>>>>> 5a113c85

            # if we store IDs in the table as numpy arrays then this store
            # is cleaner, as is the parse
            grp.create_dataset('ids', shape=(len_ids,),
                               dtype=H5PY_VLEN_STR,
                               data=[str(i) for i in ids],
                               compression=compression)

            if md is not None:
                md_str = empty(shape=(), dtype=object)
                md_str[()] = dumps(md)
                grp.create_dataset('metadata', shape=(1,),
                                   dtype=H5PY_VLEN_STR,
                                   data=md_str,
                                   compression=compression)

        h5grp.attrs['id'] = self.table_id if self.table_id else "No Table ID"
        h5grp.attrs['type'] = self.type
        h5grp.attrs['format-url'] = "http://biom-format.org"
        h5grp.attrs['format-version'] = (2, 0)
        h5grp.attrs['generated-by'] = generated_by
        h5grp.attrs['creation-date'] = datetime.now().isoformat()
<<<<<<< HEAD
        h5grp.attrs['shape'] = self.shape
        h5grp.attrs['nnz'] = self.nnz

=======
        h5grp.attrs['shape'] = self._data.shape
        h5grp.attrs['nnz'] = self._data.size
        compression = None
        if compress is True:
            compression = 'gzip'
>>>>>>> 5a113c85
        axis_dump(h5grp.create_group('observation'), self.observation_ids,
                  self.observation_metadata, 'csr', compression)
        axis_dump(h5grp.create_group('sample'), self.sample_ids,
                  self.sample_metadata, 'csc', compression)

    def get_biom_format_object(self, generated_by):
        """Returns a dictionary representing the table in BIOM format.

        This dictionary can then be easily converted into a JSON string for
        serialization.

        ``generated_by``: a string describing the software used to build the
        table

        TODO: This method may be very inefficient in terms of memory usage, so
        it needs to be tested with several large tables to determine if
        optimizations are necessary or not (i.e. subclassing JSONEncoder, using
        generators, etc...).
        """
        if (not isinstance(generated_by, str) and
                not isinstance(generated_by, unicode)):
            raise TableException("Must specify a generated_by string")

        # Fill in top-level metadata.
        biom_format_obj = {}
        biom_format_obj["id"] = self.table_id
        biom_format_obj["format"] = get_biom_format_version_string()
        biom_format_obj["format_url"] =\
            get_biom_format_url_string()
        biom_format_obj["generated_by"] = generated_by
        biom_format_obj["date"] = "%s" % datetime.now().isoformat()

        # Determine if we have any data in the matrix, and what the shape of
        # the matrix is.
        try:
            num_rows, num_cols = self.shape
        except:
            num_rows = num_cols = 0
        has_data = True if num_rows > 0 and num_cols > 0 else False

        # Default the matrix element type to test to be an integer in case we
        # don't have any data in the matrix to test.
        test_element = 0
        if has_data:
            test_element = self[0, 0]

        # Determine the type of elements the matrix is storing.
        if isinstance(test_element, int):
            dtype, matrix_element_type = int, "int"
        elif isinstance(test_element, float):
            dtype, matrix_element_type = float, "float"
        elif isinstance(test_element, unicode):
            dtype, matrix_element_type = unicode, "unicode"
        else:
            raise TableException("Unsupported matrix data type.")

        # Fill in details about the matrix.
        biom_format_obj["matrix_element_type"] = "%s" % matrix_element_type
        biom_format_obj["shape"] = [num_rows, num_cols]

        # Fill in details about the rows in the table and fill in the matrix's
        # data.
        biom_format_obj["rows"] = []
        biom_format_obj["data"] = []
        for obs_index, obs in enumerate(self.iter_observations()):
            biom_format_obj["rows"].append(
                {"id": "%s" % obs[1], "metadata": obs[2]})
            # If the matrix is dense, simply convert the numpy array to a list
            # of data values. If the matrix is sparse, we need to store the
            # data in sparse format, as it is given to us in a numpy array in
            # dense format (i.e. includes zeroes) by iter_observations().
            dense_values = list(obs[0])
            sparse_values = []
            for col_index, val in enumerate(dense_values):
                if float(val) != 0.0:
                    sparse_values.append([obs_index, col_index,
                                          dtype(val)])
            biom_format_obj["data"].extend(sparse_values)

        # Fill in details about the columns in the table.
        biom_format_obj["columns"] = []
        for samp in self.iter_samples():
            biom_format_obj["columns"].append(
                {"id": "%s" % samp[1], "metadata": samp[2]})

        return biom_format_obj

    def get_biom_format_json_string(self, generated_by, direct_io=None):
        """Returns a JSON string representing the table in BIOM format.

        ``generated_by``: a string describing the software used to build the
        table

        If direct_io is not None, the final output is written directly to
        direct_io during processing.
        """
        if (not isinstance(generated_by, str) and
                not isinstance(generated_by, unicode)):
            raise TableException("Must specify a generated_by string")

        # Fill in top-level metadata.
        if direct_io:
            direct_io.write('{')
            direct_io.write('"id": "%s",' % str(self.table_id))
            direct_io.write(
                '"format": "%s",' %
                get_biom_format_version_string())
            direct_io.write(
                '"format_url": "%s",' %
                get_biom_format_url_string())
            direct_io.write('"generated_by": "%s",' % generated_by)
            direct_io.write('"date": "%s",' % datetime.now().isoformat())
        else:
            id_ = '"id": "%s",' % str(self.table_id)
            format_ = '"format": "%s",' % get_biom_format_version_string()
            format_url = '"format_url": "%s",' % get_biom_format_url_string()
            generated_by = '"generated_by": "%s",' % generated_by
            date = '"date": "%s",' % datetime.now().isoformat()

        # Determine if we have any data in the matrix, and what the shape of
        # the matrix is.
        try:
            num_rows, num_cols = self.shape
        except:
            num_rows = num_cols = 0
        has_data = True if num_rows > 0 and num_cols > 0 else False

        # Default the matrix element type to test to be an integer in case we
        # don't have any data in the matrix to test.
        test_element = 0
        if has_data:
            test_element = self[0, 0]

        # Determine the type of elements the matrix is storing.
        if isinstance(test_element, int):
            matrix_element_type = "int"
        elif isinstance(test_element, float):
            matrix_element_type = "float"
        elif isinstance(test_element, unicode):
            matrix_element_type = "unicode"
        else:
            raise TableException("Unsupported matrix data type.")

        # Fill in details about the matrix.
        if direct_io:
            direct_io.write(
                '"matrix_element_type": "%s",' %
                matrix_element_type)
            direct_io.write('"shape": [%d, %d],' % (num_rows, num_cols))
        else:
            matrix_element_type = '"matrix_element_type": "%s",' % \
                matrix_element_type
            shape = '"shape": [%d, %d],' % (num_rows, num_cols)

        # Fill in details about the rows in the table and fill in the matrix's
        # data.
        if direct_io:
            direct_io.write('"data": [')
        else:
            data = ['"data": [']

        max_row_idx = len(self.observation_ids) - 1
        max_col_idx = len(self.sample_ids) - 1
        rows = ['"rows": [']
        have_written = False
        for obs_index, obs in enumerate(self.iter_observations()):
            # i'm crying on the inside
            if obs_index != max_row_idx:
                rows.append('{"id": "%s", "metadata": %s},' % (obs[1],
                                                               dumps(obs[2])))
            else:
                rows.append('{"id": "%s", "metadata": %s}],' % (obs[1],
                                                                dumps(obs[2])))

            # turns out its a pain to figure out when to place commas. the
            # simple work around, at the expense of a little memory
            # (bound by the number of samples) is to build of what will be
            # written, and then add in the commas where necessary.
            built_row = []
            for col_index, val in enumerate(obs[0]):
                if float(val) != 0.0:
                    built_row.append("[%d,%d,%r]" % (obs_index, col_index,
                                                     val))
            if built_row:
                # if we have written a row already, its safe to add a comma
                if have_written:
                    if direct_io:
                        direct_io.write(',')
                    else:
                        data.append(',')
                if direct_io:
                    direct_io.write(','.join(built_row))
                else:
                    data.append(','.join(built_row))

                have_written = True

        # finalize the data block
        if direct_io:
            direct_io.write("],")
        else:
            data.append("],")

        # Fill in details about the columns in the table.
        columns = ['"columns": [']
        for samp_index, samp in enumerate(self.iter_samples()):
            if samp_index != max_col_idx:
                columns.append('{"id": "%s", "metadata": %s},' % (samp[1],
                                                                  dumps(
                                                                  samp[2])))
            else:
                columns.append('{"id": "%s", "metadata": %s}]' % (samp[1],
                                                                  dumps(
                                                                  samp[2])))

        rows = ''.join(rows)
        columns = ''.join(columns)

        if direct_io:
            direct_io.write(rows)
            direct_io.write(columns)
            direct_io.write('}')
        else:
            return "{%s}" % ''.join([id_, format_, format_url,
                                     generated_by, date,
                                     matrix_element_type, shape,
                                     ''.join(data), rows, columns])

    def get_biom_format_pretty_print(self, generated_by):
        """Returns a 'pretty print' format of a BIOM file

        ``generated_by``: a string describing the software used to build the
        table

        WARNING: This method displays data values in a columnar format and
        can be misleading.
        """
        return dumps(self.get_biom_format_object(generated_by), sort_keys=True,
                     indent=4)


def list_list_to_nparray(data, dtype=float):
    """Convert a list of lists into a nparray

    [[value, value, ..., value], ...]
    """
    return asarray(data, dtype=dtype)


def dict_to_nparray(data, dtype=float):
    """Takes a dict {(row,col):val} and creates a numpy matrix"""
    rows, cols = zip(*data)  # unzip
    mat = zeros((max(rows) + 1, max(cols) + 1), dtype=dtype)

    for (row, col), val in data.iteritems():
        mat[row, col] = val

    return mat


def list_dict_to_nparray(data, dtype=float):
    """Takes a list of dicts {(0,col):val} and creates an numpy matrix

    Expects each dict to represent a row vector
    """
    n_rows = len(data)
    n_cols = max(flatten([d.keys() for d in data]), key=itemgetter(1))[1] + 1

    mat = zeros((n_rows, n_cols), dtype=dtype)

    for row_idx, row in enumerate(data):
        for (foo, col_idx), val in row.iteritems():
            mat[row_idx, col_idx] = val

    return mat


def table_factory(data, sample_ids, observation_ids, sample_metadata=None,
                  observation_metadata=None, table_id=None,
                  input_is_dense=False, **kwargs):
    """Construct a table

    Attempts to make 'data' through various means of juggling. Data can be:

        - numpy.array
        - list of numpy.array vectors
        - SparseObj representation
        - dict representation
        - list of SparseObj representation vectors
        - list of lists of sparse values [[row, col, value], ...]
        - list of lists of dense values [[value, value, ...], ...]
        - Scipy COO data (values, (rows, cols))

    Example usage to create a Table object::

        from biom.table import table_factory
        from numpy import array

        sample_ids = ['s1','s2','s3','s4']
        sample_md = [{'pH':4.2,'country':'Peru'},
                     {'pH':5.2,'country':'Peru'},
                     {'pH':5.0,'country':'Peru'},
                     {'pH':4.9,'country':'Peru'}]

        observation_ids = ['o1','o2','o3']
        observation_md = [{'domain':'Archaea'},
                          {'domain':'Bacteria'},
                          {'domain':'Bacteria'}]

        data = array([[1,2,3,4],
                      [-1,6,7,8],
                      [9,10,11,12]])

        t = table_factory(data,
                          sample_ids,
                          observation_ids,
                          sample_md,
                          observation_md)
    """
    if 'dtype' in kwargs:
        dtype = kwargs['dtype']
    else:
        dtype = float

    if 'shape' in kwargs:
        shape = kwargs['shape']
    else:
        shape = None

    # if we have a numpy array
    if isinstance(data, ndarray):
        data = nparray_to_sparse(data, dtype)

    # if we have a list of things
    elif isinstance(data, list):
        if not data:
            raise TableException("No data was supplied. Cannot create "
                                 "an empty table.")

        elif isinstance(data[0], ndarray):
            data = list_nparray_to_sparse(data, dtype)

        elif isinstance(data[0], dict):
            data = list_dict_to_sparse(data, dtype)

        elif isinstance(data[0], list):
<<<<<<< HEAD
            data = list_list_to_sparse(data, dtype, shape=shape)
=======
            if input_is_dense:
                d = coo_matrix(data)
                data = coo_arrays_to_sparseobj((d.data, (d.row, d.col)))
            else:
                data = list_list_to_sparseobj(data, dtype, shape=shape)
>>>>>>> 5a113c85

        else:
            raise TableException("Unknown nested list type")

    # if we have a dict representation
    elif isinstance(data, dict):
        data = dict_to_sparse(data, dtype)

    elif isinstance(data, tuple) and isinstance(data[0], ndarray):
        data = coo_arrays_to_sparse(data)

    elif isspmatrix(data):
        pass

    else:
        raise TableException("Cannot handle data!")

    return Table(data, sample_ids, observation_ids,
                 sample_metadata=sample_metadata,
                 observation_metadata=observation_metadata,
                 table_id=table_id, **kwargs)


def get_zerod_matrix(mat, dtype=float):
    """Returns a zerod matrix"""
    if isinstance(mat, ndarray):
        return zeros(mat.shape, dtype=float)
    elif isspmatrix(mat):
        return coo_matrix(*mat.shape, dtype=float)
    else:
        raise TableException("Unknown mat type")


def to_sparse(values, transpose=False, dtype=float):
    """Try to return a populated scipy.sparse matrix.

    NOTE: assumes the max value observed in row and col defines the size of the
    matrix.
    """
    # if it is a vector
    if isinstance(values, ndarray) and len(values.shape) == 1:
        if transpose:
            mat = nparray_to_sparse(values[:, newaxis], dtype)
        else:
            mat = nparray_to_sparse(values, dtype)
        return mat
    if isinstance(values, ndarray):
        if transpose:
            mat = nparray_to_sparse(values.T, dtype)
        else:
            mat = nparray_to_sparse(values, dtype)
        return mat
    # the empty list
    elif isinstance(values, list) and len(values) == 0:
        return coo_matrix((0, 0))
    # list of np vectors
    elif isinstance(values, list) and isinstance(values[0], ndarray):
        mat = list_nparray_to_sparse(values, dtype)
        if transpose:
            mat = mat.T
        return mat
    # list of dicts, each representing a row in row order
    elif isinstance(values, list) and isinstance(values[0], dict):
        mat = list_dict_to_sparse(values, dtype)
        if transpose:
            mat = mat.T
        return mat
    # list of scipy.sparse matrices, each representing a row in row order
    elif isinstance(values, list) and isspmatrix(values[0]):
        mat = list_scipy_to_sparse(values, dtype)
        if transpose:
            mat = mat.T
        return mat
    elif isinstance(values, dict):
        mat = dict_to_sparse(values, dtype)
        if transpose:
            mat = mat.T
        return mat
    elif isspmatrix(values):
        mat = values
        if transpose:
            mat = mat.transpose()
        return mat
    else:
        raise TableException("Unknown input type")


def coo_arrays_to_sparse(data, dtype=np.float64, shape=None):
    """Map directly on to the coo_matrix constructor

    data must be (values, (rows, cols))
    """
    if shape is None:
        values, (rows, cols) = data
        n_rows = max(rows) + 1
        n_cols = max(cols) + 1
    else:
        n_rows, n_cols = shape

    # coo_matrix allows zeros to be added as data, and this affects
    # nnz, items, and iteritems. Clean them out here, as this is
    # the only time these zeros can creep in.
    # Note: coo_matrix allows duplicate entries; the entries will
    # be summed when converted. Not really sure how we want to
    # handle this generally within BIOM- I'm okay with leaving it
    # as undefined behavior for now.
    matrix = coo_matrix(data, shape=(n_rows, n_cols), dtype=dtype)
    matrix = matrix.tocsr()
    matrix.eliminate_zeros()
    return matrix


def list_list_to_sparse(data, dtype=float, shape=None):
    """Convert a list of lists into a scipy.sparse matrix.

    [[row, col, value], ...]
    """
    rows, cols, values = izip(*data)

    if shape is None:
        n_rows = max(rows) + 1
        n_cols = max(cols) + 1
    else:
        n_rows, n_cols = shape

    matrix = coo_matrix((values, (rows, cols)), shape=(n_rows, n_cols))
    matrix = matrix.tocsr()
    matrix.eliminate_zeros()
    return matrix


def nparray_to_sparse(data, dtype=float):
    """Convert a numpy array to a scipy.sparse matrix."""
    if len(data.shape) == 1:
        shape = (1, data.shape[0])
    else:
        shape = data.shape

    matrix = coo_matrix(data, shape=shape, dtype=dtype)
    matrix = matrix.tocsr()
    matrix.eliminate_zeros()
    return matrix


def list_nparray_to_sparse(data, dtype=float):
    """Takes a list of numpy arrays and creates a scipy.sparse matrix."""
    matrix = coo_matrix(data, shape=(len(data), len(data[0])), dtype=dtype)
    matrix = matrix.tocsr()
    matrix.eliminate_zeros()
    return matrix


def list_sparse_to_sparse(data, dtype=float):
    """Takes a list of scipy.sparse matrices and creates a scipy.sparse mat."""
    if isspmatrix(data[0]):
        if data[0].shape[0] > data[0].shape[1]:
            is_col = True
            n_cols = len(data)
            n_rows = data[0].shape[0]
        else:
            is_col = False
            n_rows = len(data)
            n_cols = data[0].shape[1]
    else:
        all_keys = flatten([d.keys() for d in data])
        n_rows = max(all_keys, key=itemgetter(0))[0] + 1
        n_cols = max(all_keys, key=itemgetter(1))[1] + 1
        if n_rows > n_cols:
            is_col = True
            n_cols = len(data)
        else:
            is_col = False
            n_rows = len(data)

    rows = []
    cols = []
    vals = []
    for row_idx, row in enumerate(data):
        for (foo, col_idx), val in row.items():
            if is_col:
                # transpose
                rows.append(foo)
                cols.append(row_idx)
                vals.append(val)
            else:
                rows.append(row_idx)
                cols.append(col_idx)
                vals.append(val)

    matrix = coo_matrix((vals, (rows, cols)), shape=(n_rows, n_cols),
                        dtype=dtype)
    matrix = matrix.tocsr()
    matrix.eliminate_zeros()
    return matrix


def list_dict_to_sparse(data, dtype=float):
    """Takes a list of dict {(row,col):val} and creates a scipy.sparse mat."""
    if isspmatrix(data[0]):
        if data[0].shape[0] > data[0].shape[1]:
            is_col = True
            n_cols = len(data)
            n_rows = data[0].shape[0]
        else:
            is_col = False
            n_rows = len(data)
            n_cols = data[0].shape[1]
    else:
        all_keys = flatten([d.keys() for d in data])
        n_rows = max(all_keys, key=itemgetter(0))[0] + 1
        n_cols = max(all_keys, key=itemgetter(1))[1] + 1
        if n_rows > n_cols:
            is_col = True
            n_cols = len(data)
        else:
            is_col = False
            n_rows = len(data)

    rows = []
    cols = []
    vals = []
    for row_idx, row in enumerate(data):
        for (foo, col_idx), val in row.items():
            if is_col:
                # transpose
                rows.append(foo)
                cols.append(row_idx)
                vals.append(val)
            else:
                rows.append(row_idx)
                cols.append(col_idx)
                vals.append(val)

    matrix = coo_matrix((vals, (rows, cols)), shape=(n_rows, n_cols),
                        dtype=dtype)
    matrix = matrix.tocsr()
    matrix.eliminate_zeros()
    return matrix


def dict_to_sparse(data, dtype=float):
    """Takes a dict {(row,col):val} and creates a scipy.sparse matrix."""
    n_rows = max(data.keys(), key=itemgetter(0))[0] + 1
    n_cols = max(data.keys(), key=itemgetter(1))[1] + 1

    rows = []
    cols = []
    vals = []
    for (r, c), v in data.items():
        rows.append(r)
        cols.append(c)
        vals.append(v)

    matrix = coo_matrix((vals, (rows, cols)), shape=(n_rows, n_cols),
                        dtype=dtype)
    matrix = matrix.tocsr()
    matrix.eliminate_zeros()
    return matrix<|MERGE_RESOLUTION|>--- conflicted
+++ resolved
@@ -29,25 +29,11 @@
                        get_biom_format_url_string, flatten, natsort,
                        prefer_self, index_list, H5PY_VLEN_STR, HAVE_H5PY)
 
-<<<<<<< HEAD
-=======
-from scipy.sparse import csc_matrix, csr_matrix, coo_matrix
-from biom.backends.scipysparse import (ScipySparseMat, to_scipy, dict_to_scipy,
-                                       list_dict_to_scipy,
-                                       list_nparray_to_scipy, nparray_to_scipy,
-                                       list_list_to_scipy,
-                                       coo_arrays_to_scipy)
-
-SparseObj = ScipySparseMat
-to_sparse = to_scipy
-dict_to_sparseobj = dict_to_scipy
-list_dict_to_sparseobj = list_dict_to_scipy
-list_nparray_to_sparseobj = list_nparray_to_scipy
-nparray_to_sparseobj = nparray_to_scipy
+from biom.backends.scipysparse import list_list_to_scipy, coo_arrays_to_scipy
+
 list_list_to_sparseobj = list_list_to_scipy
 coo_arrays_to_sparseobj = coo_arrays_to_scipy
 
->>>>>>> 5a113c85
 
 __author__ = "Daniel McDonald"
 __copyright__ = "Copyright 2011-2013, The BIOM Format Development Team"
@@ -1752,15 +1738,6 @@
 
             grp.create_dataset('data', shape=(len_data,),
                                dtype=np.float64,
-<<<<<<< HEAD
-                               data=self._data.data)
-            grp.create_dataset('indices', shape=(len_data,),
-                               dtype=np.int32,
-                               data=self._data.indices)
-            grp.create_dataset('indptr', shape=(len_indptr,),
-                               dtype=np.int32,
-                               data=self._data.indptr)
-=======
                                data=self._data._matrix.data,
                                compression=compression)
             grp.create_dataset('indices', shape=(len_data,),
@@ -1771,7 +1748,6 @@
                                dtype=np.int32,
                                data=self._data._matrix.indptr,
                                compression=compression)
->>>>>>> 5a113c85
 
             # if we store IDs in the table as numpy arrays then this store
             # is cleaner, as is the parse
@@ -1794,17 +1770,11 @@
         h5grp.attrs['format-version'] = (2, 0)
         h5grp.attrs['generated-by'] = generated_by
         h5grp.attrs['creation-date'] = datetime.now().isoformat()
-<<<<<<< HEAD
         h5grp.attrs['shape'] = self.shape
         h5grp.attrs['nnz'] = self.nnz
-
-=======
-        h5grp.attrs['shape'] = self._data.shape
-        h5grp.attrs['nnz'] = self._data.size
         compression = None
         if compress is True:
             compression = 'gzip'
->>>>>>> 5a113c85
         axis_dump(h5grp.create_group('observation'), self.observation_ids,
                   self.observation_metadata, 'csr', compression)
         axis_dump(h5grp.create_group('sample'), self.sample_ids,
@@ -2151,15 +2121,11 @@
             data = list_dict_to_sparse(data, dtype)
 
         elif isinstance(data[0], list):
-<<<<<<< HEAD
-            data = list_list_to_sparse(data, dtype, shape=shape)
-=======
             if input_is_dense:
                 d = coo_matrix(data)
                 data = coo_arrays_to_sparseobj((d.data, (d.row, d.col)))
             else:
                 data = list_list_to_sparseobj(data, dtype, shape=shape)
->>>>>>> 5a113c85
 
         else:
             raise TableException("Unknown nested list type")
