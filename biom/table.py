#!/usr/bin/env python
"""The BIOM Table API"""

# -----------------------------------------------------------------------------
# Copyright (c) 2011-2013, The BIOM Format Development Team.
#
# Distributed under the terms of the Modified BSD License.
#
# The full license is in the file COPYING.txt, distributed with this software.
# -----------------------------------------------------------------------------

from __future__ import division
import os
import numpy as np
from copy import deepcopy
from datetime import datetime
from json import dumps, loads
from functools import reduce, partial
from operator import itemgetter, xor, add
from itertools import izip
from collections import defaultdict, Hashable
from numpy import ndarray, asarray, zeros, empty

from biom.exception import TableException, UnknownID
from biom.util import (get_biom_format_version_string,
                       get_biom_format_url_string, flatten, natsort,
                       prefer_self, index_list, H5PY_VLEN_STR, HAVE_H5PY)

from scipy.sparse import csc_matrix, csr_matrix, coo_matrix
from biom.backends.scipysparse import (ScipySparseMat, to_scipy, dict_to_scipy,
                                       list_dict_to_scipy,
                                       list_nparray_to_scipy, nparray_to_scipy,
                                       list_list_to_scipy,
                                       coo_arrays_to_scipy)

SparseObj = ScipySparseMat
to_sparse = to_scipy
dict_to_sparseobj = dict_to_scipy
list_dict_to_sparseobj = list_dict_to_scipy
list_nparray_to_sparseobj = list_nparray_to_scipy
nparray_to_sparseobj = nparray_to_scipy
list_list_to_sparseobj = list_list_to_scipy
coo_arrays_to_sparseobj = coo_arrays_to_scipy


__author__ = "Daniel McDonald"
__copyright__ = "Copyright 2011-2013, The BIOM Format Development Team"
__credits__ = ["Daniel McDonald", "Jai Ram Rideout", "Greg Caporaso",
               "Jose Clemente", "Justin Kuczynski", "Adam Robbins-Pianka",
               "Jose Antonio Navas Molina"]
__license__ = "BSD"
__url__ = "http://biom-format.org"
__maintainer__ = "Daniel McDonald"
__email__ = "daniel.mcdonald@colorado.edu"


class Table(object):

    """Abstract base class representing a Table.

    Once created, a Table object is immutable except for its sample/observation
    metadata, which can be modified in place via add_sample_metadata and
    add_observation_metadata.

    Code to simulate immutability taken from here:
        http://en.wikipedia.org/wiki/Immutable_object
    """

    def __setattr__(self, *args):
        raise TypeError("A Table object cannot be modified once created.")
    __delattr__ = __setattr__

    def __init__(self, data, sample_ids, observation_ids, sample_metadata=None,
                 observation_metadata=None, table_id=None,
                 type=None, **kwargs):
        if type is None:
            type = 'Unspecified'

        super(Table, self).__setattr__('type', type)
        super(Table, self).__setattr__('table_id', table_id)
        super(Table, self).__setattr__('_data', data)
        super(Table, self).__setattr__('_dtype', data.dtype)

        # Cast to tuple for immutability.
        super(Table, self).__setattr__('sample_ids', tuple(sample_ids))
        super(Table, self).__setattr__('observation_ids',
                                       tuple(observation_ids))

        if sample_metadata is not None:
            super(Table, self).__setattr__('sample_metadata',
                                           tuple(sample_metadata))
        else:
            super(Table, self).__setattr__('sample_metadata', None)

        if observation_metadata is not None:
            super(Table, self).__setattr__('observation_metadata',
                                           tuple(observation_metadata))
        else:
            super(Table, self).__setattr__('observation_metadata', None)

        # These will be set by _index_ids()
        super(Table, self).__setattr__('_sample_index', None)
        super(Table, self).__setattr__('_obs_index', None)

        self._verify_metadata()
        self._cast_metadata()
        self._index_ids()

    def _index_ids(self):
        """Sets lookups {id:index in _data}.

        Should only be called in constructor as this modifies state.
        """
        super(Table, self).__setattr__('_sample_index',
                                       index_list(self.sample_ids))
        super(Table, self).__setattr__('_obs_index',
                                       index_list(self.observation_ids))

    def _conv_to_self_type(self, vals, transpose=False, dtype=None):
        """For converting vectors to a compatible self type"""
        if dtype is None:
            dtype = self._dtype

        if isinstance(vals, self._data.__class__):
            return vals
        else:
            return to_sparse(vals, transpose, dtype)

    def _verify_metadata(self):
        """Obtain some notion of sanity on object construction with inputs"""
        try:
            n_obs, n_samp = self._data.shape
        except:
            n_obs = n_samp = 0

        if n_obs != len(self.observation_ids):
            raise TableException(
                "Number of observation_ids differs from matrix size!")

        if n_obs != len(set(self.observation_ids)):
            raise TableException("Duplicate observation_ids")

        if n_samp != len(self.sample_ids):
            raise TableException(
                "Number of sample_ids differs from matrix size!")

        if n_samp != len(set(self.sample_ids)):
            raise TableException("Duplicate sample_ids")

        if self.sample_metadata is not None and \
           n_samp != len(self.sample_metadata):
            raise TableException("sample_metadata not in a compatible shape"
                                 "with data matrix!")

        if self.observation_metadata is not None and \
           n_obs != len(self.observation_metadata):
            raise TableException("observation_metadata not in a compatible"
                                 "shape with data matrix!")

    def _cast_metadata(self):
        """Casts all metadata to defaultdict to support default values.

        Should be called after any modifications to sample/observation
        metadata.
        """
        default_samp_md = []
        default_obs_md = []

        # if we have a list of [None], set to None
        if self.sample_metadata is not None:
            if self.sample_metadata.count(None) == len(self.sample_metadata):
                super(Table, self).__setattr__('sample_metadata', None)

        if self.sample_metadata is not None:
            for samp_md in self.sample_metadata:
                d = defaultdict(lambda: None)

                if isinstance(samp_md, dict):
                    d.update(samp_md)
                elif samp_md is None:
                    pass
                else:
                    raise TableException("Unable to cast metadata: %s" %
                                         repr(samp_md))

                default_samp_md.append(d)
            super(Table, self).__setattr__('sample_metadata',
                                           tuple(default_samp_md))

        # if we have a list of [None], set to None
        if self.observation_metadata is not None:
            none_count = self.observation_metadata.count(None)
            if none_count == len(self.observation_metadata):
                super(Table, self).__setattr__('observation_metadata', None)

        if self.observation_metadata is not None:
            for obs_md in self.observation_metadata:
                d = defaultdict(lambda: None)

                if isinstance(obs_md, dict):
                    d.update(obs_md)
                elif obs_md is None:
                    pass
                else:
                    raise TableException("Unable to cast metadata: %s" %
                                         repr(obs_md))

                default_obs_md.append(d)
            super(Table, self).__setattr__('observation_metadata',
                                           tuple(default_obs_md))

    def add_observation_metadata(self, md):
        """Take a dict of metadata and add it to an observation.

        ``md`` should be of the form ``{observation_id:{dict_of_metadata}}``
        """
        if self.observation_metadata is not None:
            for id_, md_entry in md.items():
                if self.observation_exists(id_):
                    self.observation_metadata[
                        self.get_observation_index(id_)].update(md_entry)
        else:
            super(Table, self).__setattr__('observation_metadata',
                                           tuple([md[id_] if id_ in md else
                                                  None for id_ in
                                                  self.observation_ids]))
        self._cast_metadata()

    def add_sample_metadata(self, md):
        """Take a dict of metadata and add it to a sample.

        ``md`` should be of the form ``{sample_id:{dict_of_metadata}}``
        """
        if self.sample_metadata is not None:
            for id_, md_entry in md.items():
                if self.sample_exists(id_):
                    self.sample_metadata[
                        self.get_sample_index(id_)].update(md_entry)
        else:
            super(Table, self).__setattr__('sample_metadata',
                                           tuple([md[id_] if id_ in md else
                                                  None
                                                  for id_ in self.sample_ids]))
        self._cast_metadata()

    def __getitem__(self, args):
        """Passes through to internal matrix"""
        return self._data[args]

    def reduce(self, f, axis):
        """Reduce over axis with f

        ``axis`` can be either ``sample`` or ``observation``
        """
        if self.is_empty():
            raise TableException("Cannot reduce an empty table")

        # np.apply_along_axis might reduce type conversions here and improve
        # speed. am opting for reduce right now as I think its more readable
        if axis == 'sample':
            return asarray([reduce(f, v) for v in self.iter_sample_data()])
        elif axis == 'observation':
            return asarray([reduce(f, v) for v in
                            self.iter_observation_data()])
        else:
            raise TableException("Unknown reduction axis")

    def sum(self, axis='whole'):
        """Returns the sum by axis

        axis can be:

        ``whole``       : whole matrix sum

        ``sample``     : return a vector with a sum for each sample

        ``observation`` : return a vector with a sum for each observation
        """
        if axis == 'whole':
            return self._data.sum()
        elif axis == 'sample':
            return self._data.sum(axis=0)
        elif axis == 'observation':
            return self._data.sum(axis=1)
        else:
            raise TableException("Unknown axis '%s'" % axis)

    def transpose(self):
        """Return a new table that is the transpose of this table.

        The returned table will be an entirely new table, including copies of
        the (transposed) data, sample/observation IDs and metadata.
        """
        sample_md_copy = deepcopy(self.sample_metadata)
        obs_md_copy = deepcopy(self.observation_metadata)

        return self.__class__(self._data.T, self.observation_ids[:],
                              self.sample_ids[:], obs_md_copy, sample_md_copy,
                              self.table_id)

    def get_sample_index(self, samp_id):
        """Returns the sample index for sample ``samp_id``"""
        if samp_id not in self._sample_index:
            raise UnknownID("SampleId %s not found!" % samp_id)
        return self._sample_index[samp_id]

    def get_observation_index(self, obs_id):
        """Returns the observation index for observation ``obs_id``"""
        if obs_id not in self._obs_index:
            raise UnknownID("ObservationId %s not found!" % obs_id)
        return self._obs_index[obs_id]

    def get_value_by_ids(self, obs_id, samp_id):
        """Return value in the matrix corresponding to ``(obs_id, samp_id)``
        """
        if obs_id not in self._obs_index:
            raise UnknownID("ObservationId %s not found!" % obs_id)
        if samp_id not in self._sample_index:
            raise UnknownID("SampleId %s not found!" % samp_id)

        return self._data[self._obs_index[obs_id], self._sample_index[samp_id]]

    def __str__(self):
        """Stringify self

        Default str output for a Table is just row/col ids and data values
        """
        return self.delimited_self()

    def sample_exists(self, id_):
        """Returns True if sample ``id_`` exists, False otherwise"""
        return id_ in self._sample_index

    def observation_exists(self, id_):
        """Returns True if observation ``id_`` exists, False otherwise"""
        return id_ in self._obs_index

    def delimited_self(self, delim='\t', header_key=None, header_value=None,
                       metadata_formatter=str,
                       observation_column_name='#OTU ID'):
        """Return self as a string in a delimited form

        Default str output for the Table is just row/col ids and table data
        without any metadata

        Including observation metadata in output: If ``header_key`` is not
        ``None``, the observation metadata with that name will be included
        in the delimited output. If ``header_value`` is also not ``None``, the
        observation metadata will use the provided ``header_value`` as the
        observation metadata name (i.e., the column header) in the delimited
        output.

        ``metadata_formatter``: a function which takes a metadata entry and
        returns a formatted version that should be written to file

        ``observation_column_name``: the name of the first column in the output
        table, corresponding to the observation IDs. For example, the default
        will look something like:

            #OTU ID\tSample1\tSample2
            OTU1\t10\t2
            OTU2\t4\t8

        """
        if self.is_empty():
            raise TableException("Cannot delimit self if I don't have data...")

        samp_ids = delim.join(map(str, self.sample_ids))

        # 17 hrs of straight programming later...
        if header_key is not None:
            if header_value is None:
                raise TableException(
                    "You need to specify both header_key and header_value")

        if header_value is not None:
            if header_key is None:
                raise TableException(
                    "You need to specify both header_key and header_value")

        if header_value:
            output = ['# Constructed from biom file',
                      '%s%s%s\t%s' % (observation_column_name, delim, samp_ids,
                                      header_value)]
        else:
            output = ['# Constructed from biom file',
                      '%s%s%s' % (observation_column_name, delim, samp_ids)]

        for obs_id, obs_values in zip(self.observation_ids, self._iter_obs()):
            str_obs_vals = delim.join(map(str, self._conv_to_np(obs_values)))

            if header_key and self.observation_metadata is not None:
                md = self.observation_metadata[self._obs_index[obs_id]]
                md_out = metadata_formatter(md.get(header_key, None))
                output.append(
                    '%s%s%s\t%s' %
                    (obs_id, delim, str_obs_vals, md_out))
            else:
                output.append('%s%s%s' % (obs_id, delim, str_obs_vals))

        return '\n'.join(output)

    def is_empty(self):
        """Returns ``True`` if the table is empty"""
        if not self.sample_ids or not self.observation_ids:
            return True
        else:
            return False

    def __iter__(self):
        """Defined by subclass"""
        return self.iter_samples()

    def _iter_samp(self):
        """Return sample vectors of data matrix vectors"""
        rows, cols = self._data.shape
        for c in range(cols):
            # this pulls out col vectors but need to convert to the expected
            # row vector
            colvec = self._data.get_col(c)
            yield colvec.T

    def _iter_obs(self):
        """Return observation vectors of data matrix"""
        for r in range(self._data.shape[0]):
            yield self._data.get_row(r)

    def get_table_density(self):
        """Returns the fraction of nonzero elements in the table."""
        density = 0.0

        if not self.is_empty():
            density = (self._data.size / (len(self.sample_ids) *
                                          len(self.observation_ids)))

        return density

    def descriptive_equality(self, other):
        """For use in testing, describe how the tables are not equal"""
        if self.observation_ids != other.observation_ids:
            return "Observation IDs are not the same"
        if self.sample_ids != other.sample_ids:
            return "Sample IDs are not the same"
        if self.observation_metadata != other.observation_metadata:
            return "Observation metadata are not the same"
        if self.sample_metadata != other.sample_metadata:
            return "Sample metadata are not the same"
        if not self._data_equality(other):
            return "Data elements are not the same"

        return "Tables appear equal"

    def __eq__(self, other):
        """Equality is determined by the data matrix, metadata, and IDs"""
        if self.observation_ids != other.observation_ids:
            return False
        if self.sample_ids != other.sample_ids:
            return False
        if self.observation_metadata != other.observation_metadata:
            return False
        if self.sample_metadata != other.sample_metadata:
            return False
        if not self._data_equality(other):
            return False

        return True

    def _data_equality(self, other):
        """Two SparseObj matrices are equal if the items are equal"""
        if isinstance(self, other.__class__):
            return sorted(self._data.items()) == sorted(other._data.items())

        for s_v, o_v in izip(self.iter_sample_data(),
                             other.iter_sample_data()):
            if not (s_v == o_v).all():
                return False

        return True

    def __ne__(self, other):
        return not (self == other)

    def _conv_to_np(self, v):
        """Converts a vector to a numpy array

        Always returns a row vector for consistancy with numpy iteration over
        arrays
        """
        return SparseObj.convert_vector_to_dense(v)

    def sample_data(self, id_):
        """Return observations associated with sample id ``id_``"""
        if id_ not in self._sample_index:
            raise UnknownID("ID %s is not a known sample ID!" % id_)
        return self._conv_to_np(self._data[:, self._sample_index[id_]])

    def observation_data(self, id_):
        """Return samples associated with observation id ``id_``"""
        if id_ not in self._obs_index:
            raise UnknownID("ID %s is not a known observation ID!" % id_)
        return self._conv_to_np(self._data[self._obs_index[id_], :])

    def copy(self):
        """Returns a copy of the table"""
        # NEEDS TO BE A DEEP COPY, MIGHT NOT GET METADATA! NEED TEST!
        return self.__class__(self._data.copy(), self.sample_ids[:],
                              self.observation_ids[:], self.sample_metadata,
                              self.observation_metadata, self.table_id)

    def iter_sample_data(self):
        """Yields sample values"""
        for samp_v in self._iter_samp():
            yield self._conv_to_np(samp_v)

    def iter_observation_data(self):
        """Yields observation values"""
        for obs_v in self._iter_obs():
            yield self._conv_to_np(obs_v)

    def iter_samples(self, conv_to_np=True):
        """Yields ``(sample_value, sample_id, sample_metadata)``

        NOTE: will return ``None`` in ``sample_metadata`` positions if
        ``self.sample_metadata`` is set to ``None``
        """
        if self.sample_metadata is None:
            samp_metadata = (None,) * len(self.sample_ids)
        else:
            samp_metadata = self.sample_metadata

        iterator = izip(self._iter_samp(), self.sample_ids, samp_metadata)
        for samp_v, samp_id, samp_md in iterator:
            if conv_to_np:
                yield (self._conv_to_np(samp_v), samp_id, samp_md)
            else:
                yield (samp_v, samp_id, samp_md)

    def iter_observations(self, conv_to_np=True):
        """Yields ``(observation_value, observation_id, observation_metadata)``

        NOTE: will return ``None`` in ``observation_metadata`` positions if
        ``self.observation_metadata`` is set to ``None``
        """
        if self.observation_metadata is None:
            obs_metadata = (None,) * len(self.observation_ids)
        else:
            obs_metadata = self.observation_metadata

        iterator = izip(self._iter_obs(), self.observation_ids, obs_metadata)
        for obs_v, obs_id, obs_md in iterator:
            if conv_to_np:
                yield (self._conv_to_np(obs_v), obs_id, obs_md)
            else:
                yield (obs_v, obs_id, obs_md)

    def sort_sample_order(self, sample_order):
        """Return a new table with samples in ``sample_order``"""
        samp_md = []
        vals = []

        for id_ in sample_order:
            cur_idx = self._sample_index[id_]
            vals.append(self._conv_to_np(self[:, cur_idx]))

            if self.sample_metadata is not None:
                samp_md.append(self.sample_metadata[cur_idx])

        if not samp_md:
            samp_md = None

        return self.__class__(self._conv_to_self_type(vals, transpose=True),
                              sample_order[:], self.observation_ids[:],
                              samp_md,
                              self.observation_metadata, self.table_id)

    def sort_observation_order(self, obs_order):
        """Return a new table with observations in ``observation order``"""
        obs_md = []
        vals = []

        for id_ in obs_order:
            cur_idx = self._obs_index[id_]
            vals.append(self[cur_idx, :])

            if self.observation_metadata is not None:
                obs_md.append(self.observation_metadata[cur_idx])

        if not obs_md:
            obs_md = None

        return self.__class__(self._conv_to_self_type(vals),
                              self.sample_ids[:], obs_order[
                                  :], self.sample_metadata,
                              obs_md, self.table_id)

    def sort_by_sample_id(self, sort_f=natsort):
        """Return a table where samples are sorted by ``sort_f``

            ``sort_f`` must take a single parameter: the list of sample ids
        """
        return self.sort_sample_order(sort_f(self.sample_ids))

    def sort_by_observation_id(self, sort_f=natsort):
        """Return a table where observations are sorted by ``sort_f``

            ``sort_f`` must take a single parameter: the list of observation
            ids
        """
        return self.sort_observation_order(sort_f(self.observation_ids))

    # a good refactor in the future is a general filter() method and then
    # specify the axis, like Table.reduce

    # take() is tempting here as well...
    def filter_samples(self, f, invert=False):
        """Filter samples from self based on ``f``

        ``f`` must accept three variables, the sample values, sample ID and
        sample metadata. The function must only return ``True`` or ``False``,
        where ``True`` indicates that a sample should be retained.

        invert: if ``invert == True``, a return value of ``True`` from ``f``
        indicates that a sample should be discarded
        """
        samp_ids = []
        samp_vals = []
        samp_metadata = []

        # builtin filter puts all of this into memory and then return to the
        # for loop. This will impact memory substantially on large sparse
        # matrices
        for s_val, s_id, s_md in self.iter_samples():
            if not xor(f(s_val, s_id, s_md), invert):
                continue

            # there is an implicit converstion to numpy types, want to make
            # sure to convert back to underlying representation.
            samp_vals.append(self._conv_to_self_type(s_val))
            samp_metadata.append(s_md)
            samp_ids.append(s_id)

        # if we don't have any values to keep, throw an exception as we can
        # create an inconsistancy in which there are observation ids but no
        # matrix data in the resulting table
        if not samp_ids:
            raise TableException("All samples were filtered out!")

        # the additional call to _conv_to_self_type is to convert a list of
        # vectors to a matrix
        # transpose is necessary as the underlying storage is sample == col
        return self.__class__(
            self._conv_to_self_type(samp_vals, transpose=True),
            samp_ids[:], self.observation_ids[
                :], samp_metadata,
            self.observation_metadata, self.table_id)

    def filter_observations(self, f, invert=False):
        """Filter observations from self based on ``f``

        ``f`` must accept three variables, the observation values, observation
        ID and observation metadata. The function must only return ``True`` or
        ``False``, where ``True`` indicates that an observation should be
        retained.

        invert: if ``invert == True``, a return value of ``True`` from ``f``
        indicates that an observation should be discarded
        """
        obs_ids = []
        obs_vals = []
        obs_metadata = []

        # builtin filter puts all of this into memory and then return to the
        # for loop. This will impact memory substantially on large sparse
        # matrices
        for o_val, o_id, o_md in self.iter_observations():
            if not xor(f(o_val, o_id, o_md), invert):
                continue

            # there is an implicit converstion to numpy types, want to make
            # sure to convert back to underlying representation.
            obs_vals.append(self._conv_to_self_type(o_val))
            obs_metadata.append(o_md)
            obs_ids.append(o_id)

        # if we don't have any values to keep, throw an exception as we can
        # create an inconsistancy in which there are sample ids but no
        # matrix data in the resulting table
        if not obs_vals:
            raise TableException("All observations were filtered out!")

        return self.__class__(
            self._conv_to_self_type(obs_vals), self.sample_ids[:],
            obs_ids[:], self.sample_metadata, obs_metadata, self.table_id)

    def bin_samples_by_metadata(self, f, constructor=None):
        """Yields tables by metadata

        ``f`` is given the sample metadata by row and must return what "bin"
        the sample is part of.

        ``constructor``: the type of binned tables to create, e.g.
        SparseTaxonTable. If None, the binned tables will be the same type as
        this table.
        """
        if constructor is None:
            constructor = self.__class__

        bins = {}
        # conversion of vector types is not necessary, vectors are not
        # being passed to an arbitrary function
        for samp_v, samp_id, samp_md in self.iter_samples(conv_to_np=False):
            bin = f(samp_md)

            # try to make it hashable...
            if not isinstance(bin, Hashable):
                bin = tuple(bin)

            if bin not in bins:
                bins[bin] = [[], [], []]

            bins[bin][0].append(samp_id)
            bins[bin][1].append(samp_v)
            bins[bin][2].append(samp_md)

        for bin, (samp_ids, samp_values, samp_md) in bins.iteritems():
            data = self._conv_to_self_type(samp_values, transpose=True)
            yield bin, table_factory(data, samp_ids[:],
                                     self.observation_ids[:],
                                     samp_md, self.observation_metadata,
                                     self.table_id,
                                     constructor=constructor)

    def bin_observations_by_metadata(self, f, constructor=None):
        """Yields tables by metadata

        ``f`` is given the observation metadata by row and must return what
        "bin" the observation is part of.

        ``constructor``: the type of binned tables to create, e.g.
        SparseTaxonTable. If None, the binned tables will be the same type as
        this table.
        """
        if constructor is None:
            constructor = self.__class__

        bins = {}
        # conversion of vector types is not necessary, vectors are not
        # being passed to an arbitrary function
        for obs_v, obs_id, obs_md in self.iter_observations(conv_to_np=False):
            bin = f(obs_md)

            # try to make it hashable...
            if not isinstance(bin, Hashable):
                bin = tuple(bin)

            if bin not in bins:
                bins[bin] = [[], [], []]

            bins[bin][0].append(obs_id)
            bins[bin][1].append(obs_v)
            bins[bin][2].append(obs_md)

        for bin, (obs_ids, obs_values, obs_md) in bins.iteritems():
            yield bin, table_factory(self._conv_to_self_type(obs_values),
                                     self.sample_ids[:], obs_ids[
                                         :], self.sample_metadata,
                                     obs_md, self.table_id,
                                     constructor=constructor)

    def collapse_samples_by_metadata(self, metadata_f, reduce_f=add, norm=True,
                                     min_group_size=2,
                                     include_collapsed_metadata=True,
                                     constructor=None, one_to_many=False,
                                     one_to_many_mode='add',
                                     one_to_many_md_key='Path', strict=False):
        """Collapse samples in a table by sample metadata

        Bin samples by metadata then collapse each bin into a single sample.

        If ``include_collapsed_metadata`` is True, metadata for the collapsed
        samples are retained and can be referred to by the ``SampleId`` from
        each sample within the bin.

        ``constructor``: the type of collapsed table to create, e.g.
        SparseTaxonTable. If None, the collapsed table will be the same type as
        this table.

        The remainder is only relevant to setting ``one_to_many`` to True.

        If ``one_to_many`` is True, allow samples to collapse into multiple
        bins if the metadata describe a one-many relationship. Supplied
        functions must allow for iteration support over the metadata key and
        must return a tuple of (path, bin) as to describe both the path in the
        hierarchy represented and the specific bin being collapsed into. The
        uniqueness of the bin is _not_ based on the path but by the name of the
        bin.

        The metadata value for the corresponding collapsed column may include
        more (or less) information about the collapsed data. For example, if
        collapsing "FOO", and there are samples that span three associations A,
        B, and C, such that sample 1 spans A and B, sample 2 spans B and C and
        sample 3 spans A and C, the resulting table will contain three
        collapsed samples:

        - A, containing original sample 1 and 3
        - B, containing original sample 1 and 2
        - C, containing original sample 2 and 3

        If a sample maps to the same bin multiple times, it will be
        counted multiple times.

        There are two supported modes for handling one-to-many relationships
        via ``one_to_many_mode``: ``add`` and ``divide``. ``add`` will add the
        sample counts to each bin that the sample maps to, which may increase
        the total number of counts in the output table. ``divide`` will divide
        a sample's counts by the number of metadata that the sample has before
        adding the counts to each bin. This will not increase the total number
        of counts in the output table.

        If ``one_to_many_md_key`` is specified, that becomes the metadata
        key that describes the collapsed path. If a value is not specified,
        then it defaults to 'Path'.

        If ``strict`` is specified, then all metadata pathways operated on
        must be indexable by ``metadata_f``.

        ``one_to_many`` and ``norm`` are not supported together.

        ``one_to_many`` and ``reduce_f`` are not supported together.

        ``one_to_many`` and ``min_group_size`` are not supported together.

        A final note on space consumption. At present, the ``one_to_many``
        functionality requires a temporary dense matrix representation. This
        was done so as it initially seems like true support requires rapid
        ``__setitem__`` functionality on the ``SparseObj`` and at the time of
        implementation, ``CSMat`` was O(N) to the number of nonzero elements.
        This is a work around until either a better ``__setitem__``
        implementation is in play on ``CSMat`` or a hybrid solution that allows
        for multiple ``SparseObj`` types is used.
        """
        if constructor is None:
            constructor = self.__class__

        collapsed_data = []
        collapsed_sample_ids = []

        if include_collapsed_metadata:
            collapsed_sample_md = []
        else:
            collapsed_sample_md = None

        if one_to_many_mode not in ['add', 'divide']:
            raise ValueError("Unrecognized one-to-many mode '%s'. Must be "
                             "either 'add' or 'divide'." % one_to_many_mode)

        if one_to_many:
            if norm:
                raise AttributeError(
                    "norm and one_to_many are not supported together")

            # determine the collapsed pathway
            # we drop all other associated metadata
            new_s_md = {}
            s_md_count = {}
            for id_, md in zip(self.sample_ids, self.sample_metadata):
                md_iter = metadata_f(md)
                num_md = 0
                while True:
                    try:
                        pathway, bin = md_iter.next()
                    except IndexError:
                        # if a pathway is incomplete
                        if strict:
                            # bail if strict
                            err = "Incomplete pathway, ID: %s, metadata: %s" %\
                                  (id_, md)
                            raise IndexError(err)
                        else:
                            # otherwise ignore
                            continue
                    except StopIteration:
                        break

                    new_s_md[bin] = pathway
                    num_md += 1

                s_md_count[id_] = num_md

            n_s = len(new_s_md)
            s_idx = dict([(bin_, i) for i, bin_ in
                         enumerate(sorted(new_s_md))])

            # We need to store floats, not ints, as things won't always divide
            # evenly.
            if one_to_many_mode == 'divide':
                dtype = float
            else:
                dtype = self._dtype

            # allocate new data. using a dense representation allows for a
            # workaround on CSMat.__setitem__ O(N) lookup. Assuming the number
            # of collapsed samples is reasonable, then this doesn't suck too
            # much.
            new_data = zeros((len(self.observation_ids), n_s), dtype=dtype)

            # for each sample
            # for each bin in the metadata
            # for each value associated with the sample
            for s_v, s_id, s_md in self.iter_samples():
                md_iter = metadata_f(s_md)
                while True:
                    try:
                        pathway, bin = md_iter.next()
                    except IndexError:
                        # if a pathway is incomplete
                        if strict:
                            # bail if strict, should never get here...
                            err = "Incomplete pathway, ID: %s, metadata: %s" %\
                                  (id_, md)
                            raise IndexError(err)
                        else:
                            # otherwise ignore
                            continue
                    except StopIteration:
                        break

                    if one_to_many_mode == 'add':
                        new_data[:, s_idx[bin]] += s_v
                    elif one_to_many_mode == 'divide':
                        new_data[:, s_idx[bin]] += s_v / s_md_count[s_id]
                    else:
                        # Should never get here.
                        raise ValueError("Unrecognized one-to-many mode '%s'. "
                                         "Must be either 'add' or 'divide'." %
                                         one_to_many_mode)

            if include_collapsed_metadata:
                # reassociate pathway information
                for k, i in sorted(s_idx.items(), key=itemgetter(1)):
                    collapsed_sample_md.append(
                        {one_to_many_md_key: new_s_md[k]})

            # get the new sample IDs
            collapsed_sample_ids = [k for k, i in sorted(s_idx.items(),
                                                         key=itemgetter(1))]

            # convert back to self type
            data = self._conv_to_self_type(new_data)
        else:
            for bin, table in self.bin_samples_by_metadata(metadata_f):
                if len(table.sample_ids) < min_group_size:
                    continue

                redux_data = table.reduce(reduce_f, 'observation')
                if norm:
                    redux_data /= len(table.sample_ids)

                collapsed_data.append(self._conv_to_self_type(redux_data))
                collapsed_sample_ids.append(bin)

                if include_collapsed_metadata:
                    # retain metadata but store by original sample id
                    tmp_md = {}
                    for id_, md in zip(table.sample_ids,
                                       table.sample_metadata):
                        tmp_md[id_] = md
                    collapsed_sample_md.append(tmp_md)

            data = self._conv_to_self_type(collapsed_data, transpose=True)

        # if the table is empty
        if 0 in data.shape:
            raise TableException("Collapsed table is empty!")

        return table_factory(data, collapsed_sample_ids,
                             self.observation_ids[:], collapsed_sample_md,
                             self.observation_metadata, self.table_id,
                             constructor=constructor)

    def collapse_observations_by_metadata(self, metadata_f, reduce_f=add,
                                          norm=True, min_group_size=2,
                                          include_collapsed_metadata=True,
                                          constructor=None, one_to_many=False,
                                          one_to_many_mode='add',
                                          one_to_many_md_key='Path',
                                          strict=False):
        """Collapse observations in a table by observation metadata

        Bin observations by metadata then collapse each bin into a single
        observation.

        If ``include_collapsed_metadata`` is True, metadata for the collapsed
        observations are retained and can be referred to by the
        ``ObservationId`` from each observation within the bin.

        ``constructor``: the type of collapsed table to create, e.g.
        SparseTaxonTable. If None, the collapsed table will be the same type as
        this table.

        The remainder is only relevant to setting ``one_to_many`` to True.

        If ``one_to_many`` is True, allow observations to fall into multiple
        bins if the metadata describe a one-many relationship. Supplied
        functions must allow for iteration support over the metadata key and
        must return a tuple of (path, bin) as to describe both the path in the
        hierarchy represented and the specific bin being collapsed into. The
        uniqueness of the bin is _not_ based on the path but by the name of the
        bin.

        The metadata value for the corresponding collapsed row may include more
        (or less) information about the collapsed data. For example, if
        collapsing "KEGG Pathways", and there are observations that span three
        pathways A, B, and C, such that observation 1 spans A and B,
        observation 2 spans B and C and observation 3 spans A and C, the
        resulting table will contain three collapsed observations:

        - A, containing original observation 1 and 3
        - B, containing original observation 1 and 2
        - C, containing original observation 2 and 3

        If an observation maps to the same bin multiple times, it will be
        counted multiple times.

        There are two supported modes for handling one-to-many relationships
        via ``one_to_many_mode``: ``add`` and ``divide``. ``add`` will add the
        observation counts to each bin that the observation maps to, which may
        increase the total number of counts in the output table. ``divide``
        will divide an observation's counts by the number of metadata that the
        observation has before adding the counts to each bin. This will not
        increase the total number of counts in the output table.

        If ``one_to_many_md_key`` is specified, that becomes the metadata
        key that describes the collapsed path. If a value is not specified,
        then it defaults to 'Path'.

        If ``strict`` is specified, then all metadata pathways operated on
        must be indexable by ``metadata_f``.

        ``one_to_many`` and ``norm`` are not supported together.

        ``one_to_many`` and ``reduce_f`` are not supported together.

        ``one_to_many`` and ``min_group_size`` are not supported together.

        A final note on space consumption. At present, the ``one_to_many``
        functionality requires a temporary dense matrix representation. This
        was done so as it initially seems like true support requires rapid
        ``__setitem__`` functionality on the ``SparseObj`` and at the time of
        implementation, ``CSMat`` was O(N) to the number of nonzero elements.
        This is a work around until either a better ``__setitem__``
        implementation is in play on ``CSMat`` or a hybrid solution that allows
        for multiple ``SparseObj`` types is used.
        """
        if constructor is None:
            constructor = self.__class__

        collapsed_data = []
        collapsed_obs_ids = []

        if include_collapsed_metadata:
            collapsed_obs_md = []
        else:
            collapsed_obs_md = None

        if one_to_many_mode not in ['add', 'divide']:
            raise ValueError("Unrecognized one-to-many mode '%s'. Must be "
                             "either 'add' or 'divide'." % one_to_many_mode)

        if one_to_many:
            if norm:
                raise AttributeError(
                    "norm and one_to_many are not supported together")

            # determine the collapsed pathway
            # we drop all other associated metadata
            new_obs_md = {}
            obs_md_count = {}
            for id_, md in zip(self.observation_ids,
                               self.observation_metadata):
                md_iter = metadata_f(md)
                num_md = 0
                while True:
                    try:
                        pathway, bin = md_iter.next()
                    except IndexError:
                        # if a pathway is incomplete
                        if strict:
                            # bail if strict
                            err = "Incomplete pathway, ID: %s, metadata: %s" %\
                                  (id_, md)
                            raise IndexError(err)
                        else:
                            # otherwise ignore
                            continue
                    except StopIteration:
                        break

                    # keyed by last field in hierarchy
                    new_obs_md[bin] = pathway
                    num_md += 1

                obs_md_count[id_] = num_md

            n_obs = len(new_obs_md)
            obs_idx = dict([(bin_, i)
                           for i, bin_ in enumerate(sorted(new_obs_md))])

            # We need to store floats, not ints, as things won't always divide
            # evenly.
            if one_to_many_mode == 'divide':
                dtype = float
            else:
                dtype = self._dtype

            # allocate new data. using a dense representation allows for a
            # workaround on CSMat.__setitem__ O(N) lookup. Assuming the number
            # of collapsed observations is reasonable, then this doesn't suck
            # too much.
            new_data = zeros((n_obs, len(self.sample_ids)), dtype=dtype)

            # for each observation
            # for each bin in the metadata
            # for each value associated with the observation
            for obs_v, obs_id, obs_md in self.iter_observations():
                md_iter = metadata_f(obs_md)
                while True:
                    try:
                        pathway, bin = md_iter.next()
                    except IndexError:
                        # if a pathway is incomplete
                        if strict:
                            # bail if strict, should never get here...
                            err = "Incomplete pathway, ID: %s, metadata: %s" %\
                                  (id_, md)
                            raise IndexError(err)
                        else:
                            # otherwise ignore
                            continue
                    except StopIteration:
                        break

                    if one_to_many_mode == 'add':
                        new_data[obs_idx[bin], :] += obs_v
                    elif one_to_many_mode == 'divide':
                        new_data[obs_idx[bin], :] += \
                            obs_v / obs_md_count[obs_id]
                    else:
                        # Should never get here.
                        raise ValueError("Unrecognized one-to-many mode '%s'. "
                                         "Must be either 'add' or 'divide'." %
                                         one_to_many_mode)

            if include_collapsed_metadata:
                # associate the pathways back
                for k, i in sorted(obs_idx.items(), key=itemgetter(1)):
                    collapsed_obs_md.append(
                        {one_to_many_md_key: new_obs_md[k]})

            # get the new observation IDs
            collapsed_obs_ids = [k for k, i in sorted(obs_idx.items(),
                                                      key=itemgetter(1))]

            # convert back to self type
            data = self._conv_to_self_type(new_data)
        else:
            for bin, table in self.bin_observations_by_metadata(metadata_f):
                if len(table.observation_ids) < min_group_size:
                    continue

                redux_data = table.reduce(reduce_f, 'sample')
                if norm:
                    redux_data /= len(table.observation_ids)

                collapsed_data.append(self._conv_to_self_type(redux_data))
                collapsed_obs_ids.append(bin)

                if include_collapsed_metadata:
                    # retain metadata but store by original observation id
                    tmp_md = {}
                    for id_, md in zip(table.observation_ids,
                                       table.observation_metadata):
                        tmp_md[id_] = md
                    collapsed_obs_md.append(tmp_md)

            data = self._conv_to_self_type(collapsed_data)

        # if the table is empty
        if 0 in data.shape:
            raise TableException("Collapsed table is empty!")

        return table_factory(data, self.sample_ids[:], collapsed_obs_ids,
                             self.sample_metadata, collapsed_obs_md,
                             self.table_id,
                             constructor=constructor)

    def transform_samples(self, f):
        """Iterate over samples, applying a function ``f`` to each value

        ``f`` must take three values: a sample value (int or float), a sample
        id, and a sample metadata entry, and return a single value (int or
        float) that replaces the provided sample value
        """
        new_m = []

        for s_v, s_id, s_md in self.iter_samples():
            new_m.append(self._conv_to_self_type(f(s_v, s_id, s_md)))

        return self.__class__(self._conv_to_self_type(new_m, transpose=True),
                              self.sample_ids[:], self.observation_ids[
                                  :], self.sample_metadata,
                              self.observation_metadata, self.table_id)

    def transform_observations(self, f):
        """Iterate over observations, applying a function ``f`` to each value

        ``f`` must take three values: an observation value (int or float), an
        observation id, and an observation metadata entry, and return a single
        value (int or float) that replaces the provided observation value

        """
        new_m = []

        for obs_v, obs_id, obs_md in self.iter_observations():
            new_m.append(self._conv_to_self_type(f(obs_v, obs_id, obs_md)))

        return self.__class__(
            self._conv_to_self_type(new_m), self.sample_ids[:],
            self.observation_ids[:], self.sample_metadata,
            self.observation_metadata, self.table_id)

    def norm_observation_by_sample(self):
        """Return new table with vals as relative abundances within each sample
        """
        def f(samp_v, samp_id, samp_md):
            return samp_v / float(samp_v.sum())
        return self.transform_samples(f)

    def norm_sample_by_observation(self):
        """Return new table with vals as relative abundances within each obs
        """
        def f(obs_v, obs_id, obs_md):
            return obs_v / float(obs_v.sum())
        # f = lambda x: x / float(x.sum())
        return self.transform_observations(f)

    def norm_observation_by_metadata(self, obs_metadata_id):
        """Return new table with vals divided by obs_metadata_id
        """
        def f(obs_v, obs_id, obs_md):
            return obs_v / obs_md[obs_metadata_id]
        return self.transform_observations(f)

    def nonzero(self):
        """Returns locations of nonzero elements within the data matrix

        The values returned are ``(observation_id, sample_id)``
        """
        # this is naively implemented. If performance is a concern, private
        # methods can be written to hit against the underlying types directly
        for o_idx, samp_vals in enumerate(self.iter_observation_data()):
            for s_idx in samp_vals.nonzero()[0]:
                yield (self.observation_ids[o_idx], self.sample_ids[s_idx])

    def nonzero_counts(self, axis, binary=False):
        """Get nonzero summaries about an axis

        axis : either 'sample', 'observation', or 'whole'
        binary : sum of nonzero entries, or summing the values of the entries

        Returns a numpy array in index order to the axis
        """
        if binary:
            dtype = 'int'
            op = lambda x: x.nonzero()[0].size
        else:
            dtype = self._data.dtype
            op = lambda x: x.sum()

        if axis is 'sample':
            # can use np.bincount for CSMat or ScipySparse
            result = zeros(len(self.sample_ids), dtype=dtype)
            for idx, vals in enumerate(self.iter_sample_data()):
                result[idx] = op(vals)
        elif axis is 'observation':
            # can use np.bincount for CSMat or ScipySparse
            result = zeros(len(self.observation_ids), dtype=dtype)
            for idx, vals in enumerate(self.iter_observation_data()):
                result[idx] = op(vals)
        else:
            result = zeros(1, dtype=dtype)
            for vals in self.iter_sample_data():
                result[0] += op(vals)

        return result

    def _union_id_order(self, a, b):
        """Determines merge order for id lists A and B"""
        all_ids = list(a[:])
        all_ids.extend(b[:])
        new_order = {}
        idx = 0
        for id_ in all_ids:
            if id_ not in new_order:
                new_order[id_] = idx
                idx += 1
        return new_order

    def _intersect_id_order(self, a, b):
        """Determines the merge order for id lists A and B"""
        all_b = set(b[:])
        new_order = {}
        idx = 0
        for id_ in a:
            if id_ in all_b:
                new_order[id_] = idx
                idx += 1
        return new_order

    def merge(self, other, sample='union', observation='union',
              sample_metadata_f=prefer_self,
              observation_metadata_f=prefer_self):
        """Merge two tables together

        The axes, samples and observations, can be controlled independently.
        Both can either work on ``union`` or ``intersection``.

        ``sample_metadata_f`` and ``observation_metadata_f`` define how to
        merge metadata between tables. The default is to just keep the metadata
        associated to self if self has metadata otherwise take metadata from
        other. These functions are given both metadata dictsand must return
        a single metadata dict

        NOTE: There is an implicit type conversion to ``float``. Tables using
        strings as the type are not supported. No check is currently in
        place.

        NOTE: The return type is always that of ``self``
        """
        # determine the sample order in the resulting table
        if sample is 'union':
            new_samp_order = self._union_id_order(self.sample_ids,
                                                  other.sample_ids)
        elif sample is 'intersection':
            new_samp_order = self._intersect_id_order(self.sample_ids,
                                                      other.sample_ids)
        else:
            raise TableException("Unknown sample merge type: %s" % sample)

        # determine the observation order in the resulting table
        if observation is 'union':
            new_obs_order = self._union_id_order(self.observation_ids,
                                                 other.observation_ids)
        elif observation is 'intersection':
            new_obs_order = self._intersect_id_order(self.observation_ids,
                                                     other.observation_ids)
        else:
            raise TableException(
                "Unknown observation merge type: %s" %
                observation)

        # convert these to lists, no need to be dictionaries and reduces
        # calls to items() and allows for pre-caluculating insert order
        new_samp_order = sorted(new_samp_order.items(), key=itemgetter(1))
        new_obs_order = sorted(new_obs_order.items(), key=itemgetter(1))

        # if we don't have any samples, complain loudly. This is likely from
        # performing an intersection without overlapping ids
        if not new_samp_order:
            raise TableException("No samples in resulting table!")
        if not new_obs_order:
            raise TableException("No observations in resulting table!")

        # helper index lookups
        other_obs_idx = other._obs_index
        self_obs_idx = self._obs_index
        other_samp_idx = other._sample_index
        self_samp_idx = self._sample_index

        # pre-calculate sample order from each table. We only need to do this
        # once which dramatically reduces the number of dict lookups necessary
        # within the inner loop
        other_samp_order = []
        self_samp_order = []
        for samp_id, nsi in new_samp_order:  # nsi -> new_sample_index
            other_samp_order.append((nsi, other_samp_idx.get(samp_id, None)))
            self_samp_order.append((nsi, self_samp_idx.get(samp_id, None)))

        # pre-allocate the a list for placing the resulting vectors as the
        # placement id is not ordered
        vals = [None for i in range(len(new_obs_order))]

        # POSSIBLE DECOMPOSITION
        # resulting sample ids and sample metadata
        sample_ids = []
        sample_md = []
        for id_, idx in new_samp_order:
            sample_ids.append(id_)

            # if we have sample metadata, grab it
            if self.sample_metadata is None or not self.sample_exists(id_):
                self_md = None
            else:
                self_md = self.sample_metadata[self_samp_idx[id_]]

            # if we have sample metadata, grab it
            if other.sample_metadata is None or not other.sample_exists(id_):
                other_md = None
            else:
                other_md = other.sample_metadata[other_samp_idx[id_]]

            sample_md.append(sample_metadata_f(self_md, other_md))

        # POSSIBLE DECOMPOSITION
        # resulting observation ids and sample metadata
        obs_ids = []
        obs_md = []
        for id_, idx in new_obs_order:
            obs_ids.append(id_)

            # if we have observation metadata, grab it
            if self.observation_metadata is None or \
               not self.observation_exists(id_):
                self_md = None
            else:
                self_md = self.observation_metadata[self_obs_idx[id_]]

            # if we have observation metadata, grab it
            if other.observation_metadata is None or \
                    not other.observation_exists(id_):
                other_md = None
            else:
                other_md = other.observation_metadata[other_obs_idx[id_]]

            obs_md.append(observation_metadata_f(self_md, other_md))

        # length used for construction of new vectors
        vec_length = len(new_samp_order)

        # walk over observations in our new order
        for obs_id, new_obs_idx in new_obs_order:
            # create new vector for matrix values
            new_vec = zeros(vec_length, dtype='float')

            # This method allows for the creation of a matrix of self type.
            # See note above
            # new_vec = data_f()

            # see if the observation exists in other, if so, pull it out.
            # if not, set to the placeholder missing
            if other.observation_exists(obs_id):
                other_vec = other.observation_data(obs_id)
            else:
                other_vec = None

            # see if the observation exists in self, if so, pull it out.
            # if not, set to the placeholder missing
            if self.observation_exists(obs_id):
                self_vec = self.observation_data(obs_id)
            else:
                self_vec = None

            # short circuit. If other doesn't have any values, then we can just
            # take all values from self
            if other_vec is None:
                for (n_idx, s_idx) in self_samp_order:
                    if s_idx is not None:
                        new_vec[n_idx] = self_vec[s_idx]

            # short circuit. If self doesn't have any values, then we can just
            # take all values from other
            elif self_vec is None:
                for (n_idx, o_idx) in other_samp_order:
                    if o_idx is not None:
                        new_vec[n_idx] = other_vec[o_idx]

            else:
                # NOTE: DM 7.5.12, no observed improvement at the profile level
                # was made on this inner loop by using self_samp_order and
                # other_samp_order lists.

                # walk over samples in our new order
                for samp_id, new_samp_idx in new_samp_order:
                    # pull out each individual sample value. This is expensive,
                    # but the vectors are in a different alignment. It is
                    # possible that this could be improved with numpy take but
                    # needs to handle missing values appropriately
                    if samp_id not in self_samp_idx:
                        self_vec_value = 0
                    else:
                        self_vec_value = self_vec[self_samp_idx[samp_id]]

                    if samp_id not in other_samp_idx:
                        other_vec_value = 0
                    else:
                        other_vec_value = other_vec[other_samp_idx[samp_id]]

                    new_vec[new_samp_idx] = self_vec_value + other_vec_value

            # convert our new vector to self type as to make sure we don't
            # accidently force a dense representation in memory
            vals[new_obs_idx] = self._conv_to_self_type(new_vec)

        return self.__class__(self._conv_to_self_type(vals), sample_ids[:],
                              obs_ids[:], sample_md, obs_md)

    @classmethod
    def from_hdf5(cls, h5grp, order='observation', samples=None,
                  observations=None):
        """Parse an HDF5 formatted BIOM table

        The expected structure of this group is below. A few basic definitions,
        N is the number of observations and M is the number of samples. Data
        are stored in both compressed sparse row (for observation oriented
        operations) and compressed sparse column (for sample oriented
        operations).

        ### ADD IN SCIPY SPARSE CSC/CSR URLS
        ### ADD IN WIKIPEDIA PAGE LINK TO CSR
        ### ALL THESE INTS CAN BE UINT, SCIPY DOES NOT BY DEFAULT STORE AS THIS
        ###     THOUGH
        ### METADATA ARE NOT REPRESENTED HERE YET
        ./id                     : str, an arbitrary ID
        ./type                   : str, the table type (e.g, OTU table)
        ./format-url             : str, a URL that describes the format
        ./format-version         : two element tuple of int32, major and minor
        ./generated-by           : str, what generated this file
        ./creation-date          : str, ISO format
        ./shape                  : two element tuple of int32, N by M
        ./nnz                    : int32 or int64, number of non zero elements
        ./observation            : Group
        ./observation/ids        : (N,) dataset of str or vlen str
        ./observation/data       : (N,) dataset of float64
        ./observation/indices    : (N,) dataset of int32
        ./observation/indptr     : (M+1,) dataset of int32
        [./observation/metadata] : Optional, JSON str, in index order with ids
        ./sample                 : Group
        ./sample/ids             : (M,) dataset of str or vlen str
        ./sample/data            : (M,) dataset of float64
        ./sample/indices         : (M,) dataset of int32
        ./sample/indptr          : (N+1,) dataset of int32
        [./sample/metadata]      : Optional, JSON str, in index order with ids

        Parameters
        ----------
        h5grp : a h5py ``Group`` or an open h5py ``File``
        order : 'observation' or 'sample' to indicate which data ordering to
            load the table as
        samples : list
            Samples to parse
        observations : list
            Observations to parse

        Returns
        -------
        Table
            A BIOM ``Table`` object

        See Also
        --------
        Table.format_hdf5

        Examples
        --------
        ### is it okay to actually create files in doctest?

        """
        if not HAVE_H5PY:
            raise RuntimeError("h5py is not in the environment, HDF5 support "
                               "is not available")

        if order not in ('observation', 'sample'):
            raise ValueError("Unknown order %s!" % order)

<<<<<<< HEAD
        if samples is not None and observations is not None:
            raise ValueError("Subsetting from samples and observations at the "
                             "same time is not supported. Provide either "
                             "samples or observations but not both")

        # fetch the IDs
        if observations is not None:
            # Get the index of the observation ids to include
            obs_idx = np.in1d(h5grp['observation/ids'], observations)
            # Retrieve only the obs ids that we are interested on
            obs_ids = h5grp['observation/ids'][obs_idx]
            # Check that all observations have been found on the hdf5 file
            if len(obs_ids) != len(observations):
                raise ValueError("The following observation ids have not been "
                                 "found in the biom table: %s" %
                                 (set(observations) - set(obs_ids)))
        else:
            # Get all the observation ids
            obs_ids = h5grp['observation/ids'][:]
            obs_idx = np.array([True] * len(obs_ids))

        if samples is not None:
            # Get the index of the sample ids to include
            samp_idx = np.in1d(h5grp['sample/ids'], samples)
            # Retrieve only the sample ids that we are interested on
            samp_ids = h5grp['sample/ids'][samp_idx]
            # Check that all samples have been found on the hdf5 file
            if len(samp_ids) != len(samples):
                raise ValueError("The following sample ids have not been found"
                                 " in the biom table: %s" %
                                 (set(samples) - set(samp_ids)))
        else:
            # Get all the sample ids
            samp_ids = h5grp['sample/ids'][:]
            samp_idx = np.array([True] * len(samp_ids))
=======
        shape = h5grp.attrs['shape']

        # fetch all of the IDs
        obs_ids = h5grp['observation/ids'][:]
        samp_ids = h5grp['sample/ids'][:]
>>>>>>> 7796e53b

        # fetch the metadata
        no_md = np.array(["[]"])
        obs_md = np.asarray(loads(h5grp['observation'].get('metadata',
                                                           no_md)[0]))
        obs_md = list(obs_md[np.where(obs_idx)])

        samp_md = np.asarray(loads(h5grp['sample'].get('metadata', no_md)[0]))
        samp_md = list(samp_md[np.where(samp_idx)])

        # construct the sparse representation
        rep = SparseObj(len(obs_ids), len(samp_ids))

        # load the data
        if order == 'sample':
            idx1 = samp_idx
            idx2 = np.where(obs_idx)[0]
        else:
            idx1 = obs_idx
            idx2 = np.where(samp_idx)[0]

        translate = {}
        for i, j in enumerate(idx2):
            translate[j] = i

        data_path = partial(os.path.join, order)

        h5_data = h5grp[data_path("data")]
        h5_indices = h5grp[data_path("indices")]
        h5_indptr = h5grp[data_path("indptr")]

        indices = []
        data = []
        indptr = [0]

        keep = np.where(idx1)[0]
        for i in keep:
            start = h5_indptr[i]
            end = h5_indptr[i+1]

            org_indices = h5_indices[start:end]
            skip = np.in1d(org_indices, idx2)
            trans_indices = [translate[j] for j in org_indices[skip]]

            indices = np.append(indices, trans_indices)
            data = np.append(data, h5_data[start:end][skip])

            indptr.append(len(data))

        indices = np.asarray(indices, dtype=np.int)

        cs = (data, indices, indptr)

        if order == 'sample':
            rep._matrix = csc_matrix(cs, shape=shape)
        else:
            rep._matrix = csr_matrix(cs, shape=shape)

        return table_factory(rep, samp_ids, obs_ids, samp_md or None,
                             obs_md or None)

    def to_hdf5(self, h5grp, generated_by, compress=True):
        """Store CSC and CSR in place

        The expected structure of this group is below. A few basic definitions,
        N is the number of observations and M is the number of samples. Data
        are stored in both compressed sparse row (for observation oriented
        operations) and compressed sparse column (for sample oriented
        operations).

        ### ADD IN SCIPY SPARSE CSC/CSR URLS
        ### ADD IN WIKIPEDIA PAGE LINK TO CSR
        ### ALL THESE INTS CAN BE UINT, SCIPY DOES NOT BY DEFAULT STORE AS THIS
        ###     THOUGH
        ### METADATA ARE NOT REPRESENTED HERE YET
        ./id                     : str, an arbitrary ID
        ./type                   : str, the table type (e.g, OTU table)
        ./format-url             : str, a URL that describes the format
        ./format-version         : two element tuple of int32, major and minor
        ./generated-by           : str, what generated this file
        ./creation-date          : str, ISO format
        ./shape                  : two element tuple of int32, N by M
        ./nnz                    : int32 or int64, number of non zero elements
        ./observation            : Group
        ./observation/ids        : (N,) dataset of str or vlen str
        ./observation/data       : (N,) dataset of float64
        ./observation/indices    : (N,) dataset of int32
        ./observation/indptr     : (M+1,) dataset of int32
        [./observation/metadata] : Optional, JSON str, in index order with ids
        ./sample                 : Group
        ./sample/ids             : (M,) dataset of str or vlen str
        ./sample/data            : (M,) dataset of float64
        ./sample/indices         : (M,) dataset of int32
        ./sample/indptr          : (N+1,) dataset of int32
        [./sample/metadata]      : Optional, JSON str, in index order with ids

        Paramters
        ---------
        h5grp : a h5py ``Group`` or an open h5py ``File``
        generated_by : str
        compress : Boolean  'True' means fiels will be compressed with
            gzip, 'False' means no compression

        See Also
        --------
        Table.format_hdf5

        Examples
        --------
        ### is it okay to actually create files in doctest?

        """
        if not HAVE_H5PY:
            raise RuntimeError("h5py is not in the environment, HDF5 support "
                               "is not available")

        def axis_dump(grp, ids, md, order, compression=None):
            """Store for an axis"""
            self._data.convert(order)

            len_ids = len(ids)
            len_indptr = len(self._data._matrix.indptr)
            len_data = self._data.size

            grp.create_dataset('data', shape=(len_data,),
                               dtype=np.float64,
                               data=self._data._matrix.data,
                               compression=compression)
            grp.create_dataset('indices', shape=(len_data,),
                               dtype=np.int32,
                               data=self._data._matrix.indices,
                               compression=compression)
            grp.create_dataset('indptr', shape=(len_indptr,),
                               dtype=np.int32,
                               data=self._data._matrix.indptr,
                               compression=compression)

            # if we store IDs in the table as numpy arrays then this store
            # is cleaner, as is the parse
            grp.create_dataset('ids', shape=(len_ids,),
                               dtype=H5PY_VLEN_STR,
                               data=[str(i) for i in ids],
                               compression=compression)

            if md is not None:
                md_str = empty(shape=(), dtype=object)
                md_str[()] = dumps(md)
                grp.create_dataset('metadata', shape=(1,),
                                   dtype=H5PY_VLEN_STR,
                                   data=md_str,
                                   compression=compression)

        h5grp.attrs['id'] = self.table_id if self.table_id else "No Table ID"
        h5grp.attrs['type'] = self.type
        h5grp.attrs['format-url'] = "http://biom-format.org"
        h5grp.attrs['format-version'] = (2, 0)
        h5grp.attrs['generated-by'] = generated_by
        h5grp.attrs['creation-date'] = datetime.now().isoformat()
        h5grp.attrs['shape'] = self._data.shape
        h5grp.attrs['nnz'] = self._data.size
        compression = None
        if compress is True:
            compression = 'gzip'
        axis_dump(h5grp.create_group('observation'), self.observation_ids,
                  self.observation_metadata, 'csr', compression)
        axis_dump(h5grp.create_group('sample'), self.sample_ids,
                  self.sample_metadata, 'csc', compression)

    def get_biom_format_object(self, generated_by):
        """Returns a dictionary representing the table in BIOM format.

        This dictionary can then be easily converted into a JSON string for
        serialization.

        ``generated_by``: a string describing the software used to build the
        table

        TODO: This method may be very inefficient in terms of memory usage, so
        it needs to be tested with several large tables to determine if
        optimizations are necessary or not (i.e. subclassing JSONEncoder, using
        generators, etc...).
        """
        if (not isinstance(generated_by, str) and
                not isinstance(generated_by, unicode)):
            raise TableException("Must specify a generated_by string")

        # Fill in top-level metadata.
        biom_format_obj = {}
        biom_format_obj["id"] = self.table_id
        biom_format_obj["format"] = get_biom_format_version_string()
        biom_format_obj["format_url"] =\
            get_biom_format_url_string()
        biom_format_obj["generated_by"] = generated_by
        biom_format_obj["date"] = "%s" % datetime.now().isoformat()

        # Determine if we have any data in the matrix, and what the shape of
        # the matrix is.
        try:
            num_rows, num_cols = self._data.shape
        except:
            num_rows = num_cols = 0
        has_data = True if num_rows > 0 and num_cols > 0 else False

        # Default the matrix element type to test to be an integer in case we
        # don't have any data in the matrix to test.
        test_element = 0
        if has_data:
            test_element = self[0, 0]

        # Determine the type of elements the matrix is storing.
        if isinstance(test_element, int):
            dtype, matrix_element_type = int, "int"
        elif isinstance(test_element, float):
            dtype, matrix_element_type = float, "float"
        elif isinstance(test_element, unicode):
            dtype, matrix_element_type = unicode, "unicode"
        else:
            raise TableException("Unsupported matrix data type.")

        # Fill in details about the matrix.
        biom_format_obj["matrix_element_type"] = "%s" % matrix_element_type
        biom_format_obj["shape"] = [num_rows, num_cols]

        # Fill in details about the rows in the table and fill in the matrix's
        # data.
        biom_format_obj["rows"] = []
        biom_format_obj["data"] = []
        for obs_index, obs in enumerate(self.iter_observations()):
            biom_format_obj["rows"].append(
                {"id": "%s" % obs[1], "metadata": obs[2]})
            # If the matrix is dense, simply convert the numpy array to a list
            # of data values. If the matrix is sparse, we need to store the
            # data in sparse format, as it is given to us in a numpy array in
            # dense format (i.e. includes zeroes) by iter_observations().
            dense_values = list(obs[0])
            sparse_values = []
            for col_index, val in enumerate(dense_values):
                if float(val) != 0.0:
                    sparse_values.append([obs_index, col_index,
                                          dtype(val)])
            biom_format_obj["data"].extend(sparse_values)

        # Fill in details about the columns in the table.
        biom_format_obj["columns"] = []
        for samp in self.iter_samples():
            biom_format_obj["columns"].append(
                {"id": "%s" % samp[1], "metadata": samp[2]})

        return biom_format_obj

    def get_biom_format_json_string(self, generated_by, direct_io=None):
        """Returns a JSON string representing the table in BIOM format.

        ``generated_by``: a string describing the software used to build the
        table

        If direct_io is not None, the final output is written directly to
        direct_io during processing.
        """
        if (not isinstance(generated_by, str) and
                not isinstance(generated_by, unicode)):
            raise TableException("Must specify a generated_by string")

        # Fill in top-level metadata.
        if direct_io:
            direct_io.write('{')
            direct_io.write('"id": "%s",' % str(self.table_id))
            direct_io.write(
                '"format": "%s",' %
                get_biom_format_version_string())
            direct_io.write(
                '"format_url": "%s",' %
                get_biom_format_url_string())
            direct_io.write('"generated_by": "%s",' % generated_by)
            direct_io.write('"date": "%s",' % datetime.now().isoformat())
        else:
            id_ = '"id": "%s",' % str(self.table_id)
            format_ = '"format": "%s",' % get_biom_format_version_string()
            format_url = '"format_url": "%s",' % get_biom_format_url_string()
            generated_by = '"generated_by": "%s",' % generated_by
            date = '"date": "%s",' % datetime.now().isoformat()

        # Determine if we have any data in the matrix, and what the shape of
        # the matrix is.
        try:
            num_rows, num_cols = self._data.shape
        except:
            num_rows = num_cols = 0
        has_data = True if num_rows > 0 and num_cols > 0 else False

        # Default the matrix element type to test to be an integer in case we
        # don't have any data in the matrix to test.
        test_element = 0
        if has_data:
            test_element = self[0, 0]

        # Determine the type of elements the matrix is storing.
        if isinstance(test_element, int):
            matrix_element_type = "int"
        elif isinstance(test_element, float):
            matrix_element_type = "float"
        elif isinstance(test_element, unicode):
            matrix_element_type = "unicode"
        else:
            raise TableException("Unsupported matrix data type.")

        # Fill in details about the matrix.
        if direct_io:
            direct_io.write(
                '"matrix_element_type": "%s",' %
                matrix_element_type)
            direct_io.write('"shape": [%d, %d],' % (num_rows, num_cols))
        else:
            matrix_element_type = '"matrix_element_type": "%s",' % \
                matrix_element_type
            shape = '"shape": [%d, %d],' % (num_rows, num_cols)

        # Fill in details about the rows in the table and fill in the matrix's
        # data.
        if direct_io:
            direct_io.write('"data": [')
        else:
            data = ['"data": [']

        max_row_idx = len(self.observation_ids) - 1
        max_col_idx = len(self.sample_ids) - 1
        rows = ['"rows": [']
        have_written = False
        for obs_index, obs in enumerate(self.iter_observations()):
            # i'm crying on the inside
            if obs_index != max_row_idx:
                rows.append('{"id": "%s", "metadata": %s},' % (obs[1],
                                                               dumps(obs[2])))
            else:
                rows.append('{"id": "%s", "metadata": %s}],' % (obs[1],
                                                                dumps(obs[2])))

            # turns out its a pain to figure out when to place commas. the
            # simple work around, at the expense of a little memory
            # (bound by the number of samples) is to build of what will be
            # written, and then add in the commas where necessary.
            built_row = []
            for col_index, val in enumerate(obs[0]):
                if float(val) != 0.0:
                    built_row.append("[%d,%d,%r]" % (obs_index, col_index,
                                                     val))
            if built_row:
                # if we have written a row already, its safe to add a comma
                if have_written:
                    if direct_io:
                        direct_io.write(',')
                    else:
                        data.append(',')
                if direct_io:
                    direct_io.write(','.join(built_row))
                else:
                    data.append(','.join(built_row))

                have_written = True

        # finalize the data block
        if direct_io:
            direct_io.write("],")
        else:
            data.append("],")

        # Fill in details about the columns in the table.
        columns = ['"columns": [']
        for samp_index, samp in enumerate(self.iter_samples()):
            if samp_index != max_col_idx:
                columns.append('{"id": "%s", "metadata": %s},' % (samp[1],
                                                                  dumps(
                                                                  samp[2])))
            else:
                columns.append('{"id": "%s", "metadata": %s}]' % (samp[1],
                                                                  dumps(
                                                                  samp[2])))

        rows = ''.join(rows)
        columns = ''.join(columns)

        if direct_io:
            direct_io.write(rows)
            direct_io.write(columns)
            direct_io.write('}')
        else:
            return "{%s}" % ''.join([id_, format_, format_url,
                                     generated_by, date,
                                     matrix_element_type, shape,
                                     ''.join(data), rows, columns])

    def get_biom_format_pretty_print(self, generated_by):
        """Returns a 'pretty print' format of a BIOM file

        ``generated_by``: a string describing the software used to build the
        table

        WARNING: This method displays data values in a columnar format and
        can be misleading.
        """
        return dumps(self.get_biom_format_object(generated_by), sort_keys=True,
                     indent=4)


def list_list_to_nparray(data, dtype=float):
    """Convert a list of lists into a nparray

    [[value, value, ..., value], ...]
    """
    return asarray(data, dtype=dtype)


def dict_to_nparray(data, dtype=float):
    """Takes a dict {(row,col):val} and creates a numpy matrix"""
    rows, cols = zip(*data)  # unzip
    mat = zeros((max(rows) + 1, max(cols) + 1), dtype=dtype)

    for (row, col), val in data.iteritems():
        mat[row, col] = val

    return mat


def list_dict_to_nparray(data, dtype=float):
    """Takes a list of dicts {(0,col):val} and creates an numpy matrix

    Expects each dict to represent a row vector
    """
    n_rows = len(data)
    n_cols = max(flatten([d.keys() for d in data]), key=itemgetter(1))[1] + 1

    mat = zeros((n_rows, n_cols), dtype=dtype)

    for row_idx, row in enumerate(data):
        for (foo, col_idx), val in row.iteritems():
            mat[row_idx, col_idx] = val

    return mat


def table_factory(data, sample_ids, observation_ids, sample_metadata=None,
                  observation_metadata=None, table_id=None,
                  input_is_dense=False, **kwargs):
    """Construct a table

    Attempts to make 'data' through various means of juggling. Data can be:

        - numpy.array
        - list of numpy.array vectors
        - SparseObj representation
        - dict representation
        - list of SparseObj representation vectors
        - list of lists of sparse values [[row, col, value], ...]
        - list of lists of dense values [[value, value, ...], ...]
        - Scipy COO data (values, (rows, cols))

    Example usage to create a Table object::

        from biom.table import table_factory
        from numpy import array

        sample_ids = ['s1','s2','s3','s4']
        sample_md = [{'pH':4.2,'country':'Peru'},
                     {'pH':5.2,'country':'Peru'},
                     {'pH':5.0,'country':'Peru'},
                     {'pH':4.9,'country':'Peru'}]

        observation_ids = ['o1','o2','o3']
        observation_md = [{'domain':'Archaea'},
                          {'domain':'Bacteria'},
                          {'domain':'Bacteria'}]

        data = array([[1,2,3,4],
                      [-1,6,7,8],
                      [9,10,11,12]])

        t = table_factory(data,
                          sample_ids,
                          observation_ids,
                          sample_md,
                          observation_md)
    """
    if 'dtype' in kwargs:
        dtype = kwargs['dtype']
    else:
        dtype = float

    if 'shape' in kwargs:
        shape = kwargs['shape']
    else:
        shape = None

    # if we have a numpy array
    if isinstance(data, ndarray):
        data = nparray_to_sparseobj(data, dtype)

    # if we have a list of things
    elif isinstance(data, list):
        if not data:
            raise TableException("No data was supplied. Cannot create "
                                 "an empty table.")

        elif isinstance(data[0], ndarray):
            data = list_nparray_to_sparseobj(data, dtype)

        elif isinstance(data[0], dict):
            data = list_dict_to_sparseobj(data, dtype)

        elif isinstance(data[0], list):
            if input_is_dense:
                d = coo_matrix(data)
                data = coo_arrays_to_sparseobj((d.data, (d.row, d.col)))
            else:
                data = list_list_to_sparseobj(data, dtype, shape=shape)

        else:
            raise TableException("Unknown nested list type")

    # if we have a dict representation
    elif isinstance(data, dict) and not isinstance(data, SparseObj):
        data = dict_to_sparseobj(data, dtype)

    elif isinstance(data, tuple) and isinstance(data[0], ndarray):
        # give it a go...
        # there isn't a CSMat equivilent
        from biom.backends.scipysparse import coo_arrays_to_scipy
        data = coo_arrays_to_scipy(data)

    elif isinstance(data, SparseObj):
        pass

    else:
        raise TableException("Cannot handle data!")

    return Table(data, sample_ids, observation_ids,
                 sample_metadata=sample_metadata,
                 observation_metadata=observation_metadata,
                 table_id=table_id, **kwargs)


def get_zerod_matrix(mat, dtype=float):
    """Returns a zerod matrix"""
    if isinstance(mat, ndarray):
        return zeros(mat.shape, dtype=float)
    elif isinstance(mat, SparseObj):
        return SparseObj(*mat.shape, dtype=float)
    else:
        raise TableException("Unknown mat type")<|MERGE_RESOLUTION|>--- conflicted
+++ resolved
@@ -1572,7 +1572,6 @@
         if order not in ('observation', 'sample'):
             raise ValueError("Unknown order %s!" % order)
 
-<<<<<<< HEAD
         if samples is not None and observations is not None:
             raise ValueError("Subsetting from samples and observations at the "
                              "same time is not supported. Provide either "
@@ -1608,13 +1607,8 @@
             # Get all the sample ids
             samp_ids = h5grp['sample/ids'][:]
             samp_idx = np.array([True] * len(samp_ids))
-=======
-        shape = h5grp.attrs['shape']
-
-        # fetch all of the IDs
-        obs_ids = h5grp['observation/ids'][:]
-        samp_ids = h5grp['sample/ids'][:]
->>>>>>> 7796e53b
+
+        shape = (len(obs_ids), len(samp_ids))
 
         # fetch the metadata
         no_md = np.array(["[]"])
