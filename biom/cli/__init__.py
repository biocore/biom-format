# ----------------------------------------------------------------------------
# Copyright (c) 2011-2015, The BIOM Format Development Team.
#
# Distributed under the terms of the Modified BSD License.
#
# The full license is in the file COPYING.txt, distributed with this software.
# ----------------------------------------------------------------------------

from .installation_informer import show_install_info
from .table_summarizer import summarize_table
from .table_normalizer import normalize_table
from .metadata_adder import add_metadata
from .table_validator import validate_table

import biom.parse
import biom.util

<<<<<<< HEAD
__all__ = ['summarize_table', 'add_metadata', 'show_install_info',
           'normalize_table']
=======
__all__ = ['validate_table', 'summarize_table', 'add_metadata',
           'show_install_info']
>>>>>>> 3f91dff3


def write_biom_table(table, fmt, filepath):
    """Write table in specified format to filepath"""

    if fmt not in ['hdf5', 'json', 'tsv']:
        raise ValueError("Unknown file format")

    if fmt == 'hdf5' and not biom.util.HAVE_H5PY:
        fmt = 'json'

    if fmt == 'json':
        with open(filepath, 'w') as f:
            f.write(table.to_json(biom.parse.generatedby()))
    elif fmt == 'tsv':
        with open(filepath, 'w') as f:
            f.write(table)
            f.write('\n')
    else:
        import h5py

        with h5py.File(filepath, 'w') as f:
            table.to_hdf5(f, biom.parse.generatedby())<|MERGE_RESOLUTION|>--- conflicted
+++ resolved
@@ -15,13 +15,8 @@
 import biom.parse
 import biom.util
 
-<<<<<<< HEAD
-__all__ = ['summarize_table', 'add_metadata', 'show_install_info',
-           'normalize_table']
-=======
 __all__ = ['validate_table', 'summarize_table', 'add_metadata',
-           'show_install_info']
->>>>>>> 3f91dff3
+           'show_install_info', 'normalize_table']
 
 
 def write_biom_table(table, fmt, filepath):
